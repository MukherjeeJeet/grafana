import _ from 'lodash';

<<<<<<< HEAD
import {
  dateMath,
  DataSourceApi,
  DataSourceInstanceSettings,
  DataQueryResponse,
  DataQueryRequest,
  AnnotationQueryRequest,
} from '@grafana/data';
=======
import { dateMath, DataSourceApi, DataSourceInstanceSettings, ScopedVars } from '@grafana/data';
>>>>>>> 003fb4a3
import InfluxSeries from './influx_series';
import InfluxQueryModel from './influx_query_model';
import ResponseParser from './response_parser';
import { InfluxQueryBuilder } from './query_builder';
import { InfluxQuery, InfluxOptions, InfluxResponse } from './types';
import { getBackendSrv } from 'app/core/services/backend_srv';
import templateSrv from 'app/features/templating/template_srv';

export default class InfluxDatasource extends DataSourceApi<InfluxQuery, InfluxOptions> {
  type: string;
  urls: any;
  username: string;
  password: string;
  name: string;
  database: any;
  basicAuth: any;
  withCredentials: any;
  interval: any;
  responseParser: ResponseParser;
  httpMode: string;

  constructor(instanceSettings: DataSourceInstanceSettings<InfluxOptions>) {
    super(instanceSettings);
    this.type = 'influxdb';
    this.urls = instanceSettings.url.split(',').map(url => url.trim());

    this.username = instanceSettings.username;
    this.password = instanceSettings.password;
    this.name = instanceSettings.name;
    this.database = instanceSettings.database;
    this.basicAuth = instanceSettings.basicAuth;
    this.withCredentials = instanceSettings.withCredentials;
    const settingsData = instanceSettings.jsonData || ({} as InfluxOptions);
    this.interval = settingsData.timeInterval;
    this.httpMode = settingsData.httpMode || 'GET';
    this.responseParser = new ResponseParser();
  }

  async query(options: DataQueryRequest<InfluxQuery>): Promise<DataQueryResponse> {
    let timeFilter = this.getTimeFilter(options);
    const scopedVars = options.scopedVars;
    const targets = _.cloneDeep(options.targets);
    const queryTargets: InfluxQuery[] = [];
    let queryModel: InfluxQueryModel;

    let allQueries = targets
      .filter(target => !target.hide)
      .map((target: InfluxQuery) => {
        queryTargets.push(target);

        // backward compatibility
        scopedVars.interval = scopedVars.__interval;

        queryModel = new InfluxQueryModel(target, templateSrv, scopedVars);
        return queryModel.render(true);
      })
      .join(';');

    if (allQueries === '') {
      return { data: [] };
    }

    // add global adhoc filters to timeFilter
    const adhocFilters = templateSrv.getAdhocFilters(this.name);
    if (adhocFilters.length > 0) {
      timeFilter += ' AND ' + queryModel.renderAdhocFilters(adhocFilters);
    }

    // replace grafana variables
    scopedVars.timeFilter = { text: timeFilter, value: timeFilter };

    // replace templated variables
    allQueries = templateSrv.replace(allQueries, scopedVars);

    const data = await this._seriesQuery(allQueries, options);
    if (!data || !data.results) {
      return { data: [] };
    }

    const dataFrames = [];
    for (let i = 0; i < data.results.length; i++) {
      const result = data.results[i];
      if (!result || !result.series) {
        continue;
      }

      const target = queryTargets[i];
      let alias = target.alias;
      if (alias) {
        alias = templateSrv.replace(target.alias, options.scopedVars);
      }

      const influxSeries = new InfluxSeries({
        series: data.results[i].series,
        alias: alias,
      });

      dataFrames.push(influxSeries.toDataFrame());
    }

    return { data: dataFrames };
  }

  async annotationQuery(options: AnnotationQueryRequest<InfluxQuery>) {
    if (!options.annotation.query) {
      throw {
        message: 'Query missing in annotation definition',
      };
    }

    const timeFilter = this.getTimeFilter({ rangeRaw: options.rangeRaw, timezone: options.timezone });
    let query = options.annotation.query.replace('$timeFilter', timeFilter);
    query = templateSrv.replace(query, null, 'regex');

    const data = await this._seriesQuery(query, options);
    if (!data || !data.results || !data.results[0]) {
      throw { message: 'No results in response from InfluxDB' };
    }

    return new InfluxSeries({
      series: data.results[0].series,
      annotation: options.annotation,
    }).getAnnotations();
  }

  targetContainsTemplate(target: InfluxQuery) {
    for (const group of target.groupBy) {
      for (const param of group.params) {
        if (templateSrv.variableExists(param)) {
          return true;
        }
      }
    }

    return !!target.tags.find(tag => templateSrv.variableExists(tag.value));
  }

  interpolateVariablesInQueries(queries: InfluxQuery[], scopedVars: ScopedVars): InfluxQuery[] {
    if (!queries || queries.length === 0) {
      return [];
    }

<<<<<<< HEAD
    const expandedQueries = queries.map(query => {
      const expandedQuery = {
        ...query,
        datasource: this.name,
        measurement: templateSrv.replace(query.measurement, null, 'regex'),
      };

      if (query.rawQuery) {
        expandedQuery.query = templateSrv.replace(query.query, null, 'regex');
      }

      if (query.tags) {
        expandedQuery.tags = query.tags.map(tag => ({
          ...tag,
          value: templateSrv.replace(tag.value, null, 'regex'),
        }));
      }
      return expandedQuery;
    });
=======
    let expandedQueries = queries;
    if (queries && queries.length > 0) {
      expandedQueries = queries.map(query => {
        const expandedQuery = {
          ...query,
          datasource: this.name,
          measurement: this.templateSrv.replace(query.measurement, scopedVars, 'regex'),
        };

        if (query.rawQuery) {
          expandedQuery.query = this.templateSrv.replace(query.query, scopedVars, 'regex');
        }
>>>>>>> 003fb4a3

    return expandedQueries;
  }

  async metricFindQuery(query: string, options?: any) {
    const interpolated = templateSrv.replace(query, null, 'regex');

<<<<<<< HEAD
    const res = await this._seriesQuery(interpolated, options);
    return this.responseParser.parse(query, res as any);
=======
    return this._seriesQuery(interpolated, options).then(resp => {
      return this.responseParser.parse(query, resp);
    });
>>>>>>> 003fb4a3
  }

  getTagKeys(options: any = {}) {
    const queryBuilder = new InfluxQueryBuilder({ measurement: options.measurement || '', tags: [] }, this.database);
    const query = queryBuilder.buildExploreQuery('TAG_KEYS');
    return this.metricFindQuery(query, options);
  }

  getTagValues(options: any = {}) {
    const queryBuilder = new InfluxQueryBuilder({ measurement: options.measurement || '', tags: [] }, this.database);
    const query = queryBuilder.buildExploreQuery('TAG_VALUES', options.key);
    return this.metricFindQuery(query, options);
  }

  async _seriesQuery(query: string, options?: any): Promise<InfluxResponse> {
    if (!query) {
      return { results: [] };
    }

    if (options && options.range) {
      const timeFilter = this.getTimeFilter({ rangeRaw: options.range, timezone: options.timezone });
      query = query.replace('$timeFilter', timeFilter);
    }

    return this._influxRequest(this.httpMode, '/query', { q: query, epoch: 'ms' }, options);
  }

  serializeParams(params: any) {
    if (!params) {
      return '';
    }

    return _.reduce(
      params,
      (memo, value, key) => {
        if (value === null || value === undefined) {
          return memo;
        }
        memo.push(encodeURIComponent(key) + '=' + encodeURIComponent(value));
        return memo;
      },
      []
    ).join('&');
  }

  async testDatasource() {
    const queryBuilder = new InfluxQueryBuilder({ measurement: '', tags: [] }, this.database);
    const query = queryBuilder.buildExploreQuery('RETENTION POLICIES');

    try {
      const res = await this._seriesQuery(query);

      const error = _.get(res, 'results[0].error');
      if (error) {
        return { status: 'error', message: error };
      }
      return { status: 'success', message: 'Data source is working' };
    } catch (err) {
      return { status: 'error', message: err.message };
    }
  }

  async _influxRequest(method: string, url: string, data: any, options?: any) {
    const currentUrl = this.urls.shift();
    this.urls.push(currentUrl);

    const params: any = {};

    if (this.username) {
      params.u = this.username;
      params.p = this.password;
    }

    if (options && options.database) {
      params.db = options.database;
    } else if (this.database) {
      params.db = this.database;
    }

    if (method === 'POST' && _.has(data, 'q')) {
      // verb is POST and 'q' param is defined
      _.extend(params, _.omit(data, ['q']));
      data = this.serializeParams(_.pick(data, ['q']));
    } else if (method === 'GET' || method === 'POST') {
      // verb is GET, or POST without 'q' param
      _.extend(params, data);
      data = null;
    }

    const req: any = {
      method: method,
      url: currentUrl + url,
      params: params,
      data: data,
      precision: 'ms',
      inspect: { type: 'influxdb' },
      paramSerializer: this.serializeParams,
    };

    req.headers = req.headers || {};
    if (this.basicAuth || this.withCredentials) {
      req.withCredentials = true;
    }
    if (this.basicAuth) {
      req.headers.Authorization = this.basicAuth;
    }

    if (method === 'POST') {
      req.headers['Content-type'] = 'application/x-www-form-urlencoded';
    }

<<<<<<< HEAD
    try {
      const result = await getBackendSrv().datasourceRequest(req);
      return result.data as InfluxResponse;
    } catch (err) {
      if (err.status !== 0 || err.status >= 300) {
        if (err.data?.error) {
          throw {
            message: `InfluxDB Error: ${err.data.error}`,
            data: err.data,
            config: err.config,
          };
        } else {
          throw {
            message: `Network Error: ${err.statusText} (${err.status})`,
            data: err.data,
            config: err.config,
          };
=======
    return getBackendSrv()
      .datasourceRequest(req)
      .then(
        (result: any) => {
          return result.data;
        },
        (err: any) => {
          if ((Number.isInteger(err.status) && err.status !== 0) || err.status >= 300) {
            if (err.data && err.data.error) {
              throw {
                message: 'InfluxDB Error: ' + err.data.error,
                data: err.data,
                config: err.config,
              };
            } else {
              throw {
                message: 'Network Error: ' + err.statusText + '(' + err.status + ')',
                data: err.data,
                config: err.config,
              };
            }
          } else {
            throw err;
          }
>>>>>>> 003fb4a3
        }
      } else {
        throw {
          message: 'An unknown error occurred.',
          data: err.data,
          config: err.config,
        };
      }
    }
  }

  getTimeFilter(options: any) {
    const from = this.getInfluxTime(options.rangeRaw.from, false, options.timezone);
    const until = this.getInfluxTime(options.rangeRaw.to, true, options.timezone);
    const fromIsAbsolute = from[from.length - 1] === 'ms';

    if (until === 'now()' && !fromIsAbsolute) {
      return `time >= ${from}`;
    }

    return `time >= ${from} and time <= ${until}`;
  }

  getInfluxTime(date: any, roundUp: any, timezone: any) {
    if (typeof date === 'string') {
      if (date === 'now') {
        return 'now()';
      }

      const parts = /^now-(\d+)([dhms])$/.exec(date);
      if (parts) {
        const amount = parseInt(parts[1], 10);
        const unit = parts[2];
        return `now() - ${amount}${unit}`;
      }

      date = dateMath.parse(date, roundUp, timezone);
    }

    return date.valueOf() + 'ms';
  }
}<|MERGE_RESOLUTION|>--- conflicted
+++ resolved
@@ -1,6 +1,5 @@
 import _ from 'lodash';
 
-<<<<<<< HEAD
 import {
   dateMath,
   DataSourceApi,
@@ -8,10 +7,8 @@
   DataQueryResponse,
   DataQueryRequest,
   AnnotationQueryRequest,
+  ScopedVars,
 } from '@grafana/data';
-=======
-import { dateMath, DataSourceApi, DataSourceInstanceSettings, ScopedVars } from '@grafana/data';
->>>>>>> 003fb4a3
 import InfluxSeries from './influx_series';
 import InfluxQueryModel from './influx_query_model';
 import ResponseParser from './response_parser';
@@ -154,40 +151,22 @@
       return [];
     }
 
-<<<<<<< HEAD
-    const expandedQueries = queries.map(query => {
-      const expandedQuery = {
-        ...query,
-        datasource: this.name,
-        measurement: templateSrv.replace(query.measurement, null, 'regex'),
-      };
-
-      if (query.rawQuery) {
-        expandedQuery.query = templateSrv.replace(query.query, null, 'regex');
-      }
-
-      if (query.tags) {
-        expandedQuery.tags = query.tags.map(tag => ({
-          ...tag,
-          value: templateSrv.replace(tag.value, null, 'regex'),
-        }));
-      }
-      return expandedQuery;
-    });
-=======
     let expandedQueries = queries;
     if (queries && queries.length > 0) {
       expandedQueries = queries.map(query => {
         const expandedQuery = {
           ...query,
           datasource: this.name,
-          measurement: this.templateSrv.replace(query.measurement, scopedVars, 'regex'),
+          measurement: templateSrv.replace(query.measurement, scopedVars, 'regex'),
         };
 
         if (query.rawQuery) {
-          expandedQuery.query = this.templateSrv.replace(query.query, scopedVars, 'regex');
+          expandedQuery.query = templateSrv.replace(query.query, scopedVars, 'regex');
         }
->>>>>>> 003fb4a3
+
+        return expandedQuery;
+      });
+    }
 
     return expandedQueries;
   }
@@ -195,14 +174,8 @@
   async metricFindQuery(query: string, options?: any) {
     const interpolated = templateSrv.replace(query, null, 'regex');
 
-<<<<<<< HEAD
     const res = await this._seriesQuery(interpolated, options);
     return this.responseParser.parse(query, res as any);
-=======
-    return this._seriesQuery(interpolated, options).then(resp => {
-      return this.responseParser.parse(query, resp);
-    });
->>>>>>> 003fb4a3
   }
 
   getTagKeys(options: any = {}) {
@@ -314,12 +287,11 @@
       req.headers['Content-type'] = 'application/x-www-form-urlencoded';
     }
 
-<<<<<<< HEAD
     try {
       const result = await getBackendSrv().datasourceRequest(req);
       return result.data as InfluxResponse;
     } catch (err) {
-      if (err.status !== 0 || err.status >= 300) {
+      if ((Number.isInteger(err.status) && err.status !== 0) || err.status >= 300) {
         if (err.data?.error) {
           throw {
             message: `InfluxDB Error: ${err.data.error}`,
@@ -332,32 +304,6 @@
             data: err.data,
             config: err.config,
           };
-=======
-    return getBackendSrv()
-      .datasourceRequest(req)
-      .then(
-        (result: any) => {
-          return result.data;
-        },
-        (err: any) => {
-          if ((Number.isInteger(err.status) && err.status !== 0) || err.status >= 300) {
-            if (err.data && err.data.error) {
-              throw {
-                message: 'InfluxDB Error: ' + err.data.error,
-                data: err.data,
-                config: err.config,
-              };
-            } else {
-              throw {
-                message: 'Network Error: ' + err.statusText + '(' + err.status + ')',
-                data: err.data,
-                config: err.config,
-              };
-            }
-          } else {
-            throw err;
-          }
->>>>>>> 003fb4a3
         }
       } else {
         throw {
