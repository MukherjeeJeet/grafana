--- conflicted
+++ resolved
@@ -63,21 +63,9 @@
       <div>
         <div className="section gf-form-group">
           <h5 className="page-heading">Draw Modes</h5>
-<<<<<<< HEAD
-          <Switch label="Lines" labelClass="width-5" checked={true} onChange={this.onChange} />
-          <Switch label="Bars" labelClass="width-5" checked={false} onChange={this.onChange} />
-          <Switch label="Points" labelClass="width-5" checked={false} onChange={this.onChange} />
-        </div>
-        <div className="section gf-form-group">
-          <h5 className="page-heading">Modes Options</h5>
-          <Switch label="Lines" labelClass="width-5" checked={true} onChange={this.onChange} />
-          <Switch label="Bars" labelClass="width-5" checked={false} onChange={this.onChange} />
-          <Switch label="Points" labelClass="width-5" checked={false} onChange={this.onChange} />
-=======
           <Switch label="Lines" labelClass="width-5" checked={showLines} onChange={this.onToggleLines} />
           <Switch label="Bars" labelClass="width-5" checked={showBars} onChange={this.onToggleBars} />
           <Switch label="Points" labelClass="width-5" checked={showPoints} onChange={this.onTogglePoints} />
->>>>>>> b28b7910
         </div>
       </div>
     );
