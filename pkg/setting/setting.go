// Copyright 2014 Unknwon
// Copyright 2014 Torkel Ödegaard

package setting

import (
	"bytes"
	"errors"
	"fmt"
	"net/http"
	"net/url"
	"os"
	"path"
	"path/filepath"
	"runtime"
	"strconv"
	"strings"
	"time"

	"github.com/prometheus/common/model"
	ini "gopkg.in/ini.v1"

	"github.com/grafana/grafana-aws-sdk/pkg/awsds"
	"github.com/grafana/grafana/pkg/components/gtime"
	"github.com/grafana/grafana/pkg/infra/log"
	"github.com/grafana/grafana/pkg/util"
)

type Scheme string

const (
	HTTPScheme   Scheme = "http"
	HTTPSScheme  Scheme = "https"
	HTTP2Scheme  Scheme = "h2"
	SocketScheme Scheme = "socket"
)

const (
	RedactedPassword = "*********"
	DefaultHTTPAddr  = "0.0.0.0"
	Dev              = "development"
	Prod             = "production"
	Test             = "test"
)

// This constant corresponds to the default value for ldap_sync_ttl in .ini files
// it is used for comparison and has to be kept in sync
const (
	authProxySyncTTL = 60
)

// zoneInfo names environment variable for setting the path to look for the timezone database in go
const zoneInfo = "ZONEINFO"

var (
	// App settings.
	Env              = Dev
	AppUrl           string
	AppSubUrl        string
	ServeFromSubPath bool
	InstanceName     string

	// build
	BuildVersion    string
	BuildCommit     string
	BuildBranch     string
	BuildStamp      int64
	IsEnterprise    bool
	ApplicationName string

	// packaging
	Packaging = "unknown"

	// Paths
	HomePath       string
	CustomInitPath = "conf/custom.ini"

	// HTTP server options
	DataProxyLogging               bool
	DataProxyTimeout               int
	DataProxyDialTimeout           int
	DataProxyTLSHandshakeTimeout   int
	DataProxyExpectContinueTimeout int
	DataProxyMaxConnsPerHost       int
	DataProxyMaxIdleConns          int
	DataProxyMaxIdleConnsPerHost   int
	DataProxyKeepAlive             int
	DataProxyIdleConnTimeout       int
	StaticRootPath                 string

	// Security settings.
	SecretKey              string
	DisableGravatar        bool
	EmailCodeValidMinutes  int
	DataProxyWhiteList     map[string]bool
	CookieSecure           bool
	CookieSameSiteDisabled bool
	CookieSameSiteMode     http.SameSite

	// Snapshots
	ExternalSnapshotUrl   string
	ExternalSnapshotName  string
	ExternalEnabled       bool
	SnapShotRemoveExpired bool

	// Dashboard history
	DashboardVersionsToKeep int
	MinRefreshInterval      string

	// User settings
	AllowUserSignUp         bool
	AllowUserOrgCreate      bool
	AutoAssignOrg           bool
	AutoAssignOrgId         int
	AutoAssignOrgRole       string
	VerifyEmailEnabled      bool
	LoginHint               string
	PasswordHint            string
	DisableLoginForm        bool
	DisableSignoutMenu      bool
	SignoutRedirectUrl      string
	ExternalUserMngLinkUrl  string
	ExternalUserMngLinkName string
	ExternalUserMngInfo     string
	OAuthAutoLogin          bool
	ViewersCanEdit          bool

	// HTTP auth
	SigV4AuthEnabled bool

	AnonymousEnabled bool

	// Auth proxy settings
	AuthProxyEnabled        bool
	AuthProxyHeaderProperty string

	// Basic Auth
	BasicAuthEnabled bool

	// Global setting objects.
	Raw *ini.File

	// for logging purposes
	configFiles                  []string
	appliedCommandLineProperties []string
	appliedEnvOverrides          []string

	// analytics
	GoogleAnalyticsId  string
	GoogleTagManagerId string

	// LDAP
	LDAPEnabled           bool
	LDAPConfigFile        string
	LDAPSyncCron          string
	LDAPAllowSignup       bool
	LDAPActiveSyncEnabled bool

	// Quota
	Quota QuotaSettings

	// Alerting
	AlertingEnabled            bool
	ExecuteAlerts              bool
	AlertingRenderLimit        int
	AlertingErrorOrTimeout     string
	AlertingNoDataOrNullValues string

	AlertingEvaluationTimeout   time.Duration
	AlertingNotificationTimeout time.Duration
	AlertingMaxAttempts         int
	AlertingMinInterval         int64

	// Explore UI
	ExploreEnabled bool

	// Grafana.NET URL
	GrafanaComUrl string

	ImageUploadProvider string
)

// AddChangePasswordLink returns if login form is disabled or not since
// the same intention can be used to hide both features.
func AddChangePasswordLink() bool {
	return !DisableLoginForm
}

// TODO move all global vars to this struct
type Cfg struct {
	Raw    *ini.File
	Logger log.Logger

	// HTTP Server Settings
	CertFile         string
	KeyFile          string
	HTTPAddr         string
	HTTPPort         string
	AppURL           string
	AppSubURL        string
	ServeFromSubPath bool
	StaticRootPath   string
	Protocol         Scheme
	SocketPath       string
	RouterLogging    bool
	Domain           string
	CDNRootURL       *url.URL
	ReadTimeout      time.Duration
	EnableGzip       bool
	EnforceDomain    bool

	// build
	BuildVersion string
	BuildCommit  string
	BuildBranch  string
	BuildStamp   int64
	IsEnterprise bool

	// packaging
	Packaging string

	// Paths
	ProvisioningPath   string
	DataPath           string
	LogsPath           string
	PluginsPath        string
	BundledPluginsPath string

	// SMTP email settings
	Smtp SmtpSettings

	// Rendering
	ImagesDir                      string
	CSVsDir                        string
	RendererUrl                    string
	RendererCallbackUrl            string
	RendererConcurrentRequestLimit int

	// Security
	DisableInitAdminCreation          bool
	DisableBruteForceLoginProtection  bool
	CookieSecure                      bool
	CookieSameSiteDisabled            bool
	CookieSameSiteMode                http.SameSite
	AllowEmbedding                    bool
	XSSProtectionHeader               bool
	ContentTypeProtectionHeader       bool
	StrictTransportSecurity           bool
	StrictTransportSecurityMaxAge     int
	StrictTransportSecurityPreload    bool
	StrictTransportSecuritySubDomains bool
	// CSPEnabled toggles Content Security Policy support.
	CSPEnabled bool
	// CSPTemplate contains the Content Security Policy template.
	CSPTemplate string

	TempDataLifetime                 time.Duration
	PluginsEnableAlpha               bool
	PluginsAppsSkipVerifyTLS         bool
	PluginSettings                   PluginSettings
	PluginsAllowUnsigned             []string
	PluginCatalogURL                 string
	PluginAdminEnabled               bool
	PluginAdminExternalManageEnabled bool
	DisableSanitizeHtml              bool
	EnterpriseLicensePath            string

	// Metrics
	MetricsEndpointEnabled           bool
	MetricsEndpointBasicAuthUsername string
	MetricsEndpointBasicAuthPassword string
	MetricsEndpointDisableTotalStats bool
	MetricsGrafanaEnvironmentInfo    map[string]string

	// Dashboards
	DefaultHomeDashboardPath string

	// Auth
	LoginCookieName              string
	LoginMaxInactiveLifetime     time.Duration
	LoginMaxLifetime             time.Duration
	TokenRotationIntervalMinutes int
	SigV4AuthEnabled             bool
	BasicAuthEnabled             bool
	AdminUser                    string
	AdminPassword                string

	// AWS Plugin Auth
	AWSAllowedAuthProviders []string
	AWSAssumeRoleEnabled    bool
	AWSListMetricsPageLimit int

	// Azure Cloud settings
	Azure AzureSettings

	// Auth proxy settings
	AuthProxyEnabled          bool
	AuthProxyHeaderName       string
	AuthProxyHeaderProperty   string
	AuthProxyAutoSignUp       bool
	AuthProxyEnableLoginToken bool
	AuthProxyWhitelist        string
	AuthProxyHeaders          map[string]string
	AuthProxySyncTTL          int

	// OAuth
	OAuthCookieMaxAge int

	// JWT Auth
	JWTAuthEnabled       bool
	JWTAuthHeaderName    string
	JWTAuthEmailClaim    string
	JWTAuthUsernameClaim string
	JWTAuthExpectClaims  string
	JWTAuthJWKSetURL     string
	JWTAuthCacheTTL      time.Duration
	JWTAuthKeyFile       string
	JWTAuthJWKSetFile    string

	// Dataproxy
	SendUserHeader bool

	// DistributedCache
	RemoteCacheOptions *RemoteCacheOptions

	EditorsCanAdmin bool

	ApiKeyMaxSecondsToLive int64

	// Use to enable new features which may still be in alpha/beta stage.
	FeatureToggles       map[string]bool
	AnonymousEnabled     bool
	AnonymousOrgName     string
	AnonymousOrgRole     string
	AnonymousHideVersion bool

	DateFormats DateFormats

	// User
	UserInviteMaxLifetime time.Duration
	HiddenUsers           map[string]struct{}

	// Annotations
	AnnotationCleanupJobBatchSize      int64
	AlertingAnnotationCleanupSetting   AnnotationCleanupSettings
	DashboardAnnotationCleanupSettings AnnotationCleanupSettings
	APIAnnotationCleanupSettings       AnnotationCleanupSettings

	// Sentry config
	Sentry Sentry

	// Data sources
	DataSourceLimit int

	// Snapshots
	SnapshotPublicMode bool

	ErrTemplateName string

	Env string

	// Analytics
	CheckForUpdates      bool
	ReportingDistributor string
	ReportingEnabled     bool

	// LDAP
	LDAPEnabled     bool
	LDAPAllowSignup bool

	Quota QuotaSettings

	DefaultTheme string
	HomePage     string

	AutoAssignOrg     bool
	AutoAssignOrgId   int
	AutoAssignOrgRole string

	// ExpressionsEnabled specifies whether expressions are enabled.
	ExpressionsEnabled bool

	ImageUploadProvider string

	// LiveMaxConnections is a maximum number of WebSocket connections to
	// Grafana Live ws endpoint (per Grafana server instance). 0 disables
	// Live, -1 means unlimited connections.
	LiveMaxConnections int

<<<<<<< HEAD
	// Alertting
	AlertingMaxAttempts int
	AlertingMinInterval int64
	ExecuteAlerts       bool
=======
	// Grafana.com URL
	GrafanaComURL string
>>>>>>> 75ff02a9
}

// IsLiveConfigEnabled returns true if live should be able to save configs to SQL tables
func (cfg Cfg) IsLiveConfigEnabled() bool {
	return cfg.FeatureToggles["live-config"]
}

// IsNgAlertEnabled returns whether the standalone alerts feature is enabled.
func (cfg Cfg) IsNgAlertEnabled() bool {
	return cfg.FeatureToggles["ngalert"]
}

// IsTrimDefaultsEnabled returns whether the standalone trim dashboard default feature is enabled.
func (cfg Cfg) IsTrimDefaultsEnabled() bool {
	return cfg.FeatureToggles["trimDefaults"]
}

// IsDatabaseMetricsEnabled returns whether the database instrumentation feature is enabled.
func (cfg Cfg) IsDatabaseMetricsEnabled() bool {
	return cfg.FeatureToggles["database_metrics"]
}

// IsHTTPRequestHistogramDisabled returns whether the request historgrams is disabled.
// This feature toggle will be removed in Grafana 8.x but gives the operator
// some graceperiod to update all the monitoring tools.
func (cfg Cfg) IsHTTPRequestHistogramDisabled() bool {
	return cfg.FeatureToggles["disable_http_request_histogram"]
}

type CommandLineArgs struct {
	Config   string
	HomePath string
	Args     []string
}

func parseAppUrlAndSubUrl(section *ini.Section) (string, string, error) {
	appUrl := valueAsString(section, "root_url", "http://localhost:3000/")

	if appUrl[len(appUrl)-1] != '/' {
		appUrl += "/"
	}

	// Check if has app suburl.
	url, err := url.Parse(appUrl)
	if err != nil {
		log.Fatalf(4, "Invalid root_url(%s): %s", appUrl, err)
	}

	appSubUrl := strings.TrimSuffix(url.Path, "/")
	return appUrl, appSubUrl, nil
}

func ToAbsUrl(relativeUrl string) string {
	return AppUrl + relativeUrl
}

func RedactedValue(key, value string) string {
	uppercased := strings.ToUpper(key)
	// Sensitive information: password, secrets etc
	for _, pattern := range []string{
		"PASSWORD",
		"SECRET",
		"PROVIDER_CONFIG",
		"PRIVATE_KEY",
		"SECRET_KEY",
		"CERTIFICATE",
	} {
		if strings.Contains(uppercased, pattern) {
			return RedactedPassword
		}
	}
	// Sensitive URLs that might contain username and password
	for _, pattern := range []string{
		"DATABASE_URL",
	} {
		if strings.Contains(uppercased, pattern) {
			if u, err := url.Parse(value); err == nil {
				return u.Redacted()
			}
		}
	}
	// Otherwise return unmodified value
	return value
}

func applyEnvVariableOverrides(file *ini.File) error {
	appliedEnvOverrides = make([]string, 0)
	for _, section := range file.Sections() {
		for _, key := range section.Keys() {
			envKey := envKey(section.Name(), key.Name())
			envValue := os.Getenv(envKey)

			if len(envValue) > 0 {
				key.SetValue(envValue)
				appliedEnvOverrides = append(appliedEnvOverrides, fmt.Sprintf("%s=%s", envKey, RedactedValue(envKey, envValue)))
			}
		}
	}

	return nil
}

func (cfg *Cfg) readGrafanaEnvironmentMetrics() error {
	environmentMetricsSection := cfg.Raw.Section("metrics.environment_info")
	keys := environmentMetricsSection.Keys()
	cfg.MetricsGrafanaEnvironmentInfo = make(map[string]string, len(keys))

	for _, key := range keys {
		labelName := model.LabelName(key.Name())
		labelValue := model.LabelValue(key.Value())

		if !labelName.IsValid() {
			return fmt.Errorf("invalid label name in [metrics.environment_info] configuration. name %q", labelName)
		}

		if !labelValue.IsValid() {
			return fmt.Errorf("invalid label value in [metrics.environment_info] configuration. name %q value %q", labelName, labelValue)
		}

		cfg.MetricsGrafanaEnvironmentInfo[string(labelName)] = string(labelValue)
	}

	return nil
}

func (cfg *Cfg) readAnnotationSettings() {
	section := cfg.Raw.Section("annotations")
	cfg.AnnotationCleanupJobBatchSize = section.Key("cleanupjob_batchsize").MustInt64(100)

	dashboardAnnotation := cfg.Raw.Section("annotations.dashboard")
	apiIAnnotation := cfg.Raw.Section("annotations.api")
	alertingSection := cfg.Raw.Section("alerting")

	var newAnnotationCleanupSettings = func(section *ini.Section, maxAgeField string) AnnotationCleanupSettings {
		maxAge, err := gtime.ParseDuration(section.Key(maxAgeField).MustString(""))
		if err != nil {
			maxAge = 0
		}

		return AnnotationCleanupSettings{
			MaxAge:   maxAge,
			MaxCount: section.Key("max_annotations_to_keep").MustInt64(0),
		}
	}

	cfg.AlertingAnnotationCleanupSetting = newAnnotationCleanupSettings(alertingSection, "max_annotation_age")
	cfg.DashboardAnnotationCleanupSettings = newAnnotationCleanupSettings(dashboardAnnotation, "max_age")
	cfg.APIAnnotationCleanupSettings = newAnnotationCleanupSettings(apiIAnnotation, "max_age")
}

func (cfg *Cfg) readExpressionsSettings() {
	expressions := cfg.Raw.Section("expressions")
	cfg.ExpressionsEnabled = expressions.Key("enabled").MustBool(true)
}

type AnnotationCleanupSettings struct {
	MaxAge   time.Duration
	MaxCount int64
}

func envKey(sectionName string, keyName string) string {
	sN := strings.ToUpper(strings.ReplaceAll(sectionName, ".", "_"))
	sN = strings.ReplaceAll(sN, "-", "_")
	kN := strings.ToUpper(strings.ReplaceAll(keyName, ".", "_"))
	envKey := fmt.Sprintf("GF_%s_%s", sN, kN)
	return envKey
}

func applyCommandLineDefaultProperties(props map[string]string, file *ini.File) {
	appliedCommandLineProperties = make([]string, 0)
	for _, section := range file.Sections() {
		for _, key := range section.Keys() {
			keyString := fmt.Sprintf("default.%s.%s", section.Name(), key.Name())
			value, exists := props[keyString]
			if exists {
				key.SetValue(value)
				appliedCommandLineProperties = append(appliedCommandLineProperties,
					fmt.Sprintf("%s=%s", keyString, RedactedValue(keyString, value)))
			}
		}
	}
}

func applyCommandLineProperties(props map[string]string, file *ini.File) {
	for _, section := range file.Sections() {
		sectionName := section.Name() + "."
		if section.Name() == ini.DefaultSection {
			sectionName = ""
		}
		for _, key := range section.Keys() {
			keyString := sectionName + key.Name()
			value, exists := props[keyString]
			if exists {
				appliedCommandLineProperties = append(appliedCommandLineProperties, fmt.Sprintf("%s=%s", keyString, value))
				key.SetValue(value)
			}
		}
	}
}

func getCommandLineProperties(args []string) map[string]string {
	props := make(map[string]string)

	for _, arg := range args {
		if !strings.HasPrefix(arg, "cfg:") {
			continue
		}

		trimmed := strings.TrimPrefix(arg, "cfg:")
		parts := strings.Split(trimmed, "=")
		if len(parts) != 2 {
			log.Fatalf(3, "Invalid command line argument. argument: %v", arg)
			return nil
		}

		props[parts[0]] = parts[1]
	}
	return props
}

func makeAbsolute(path string, root string) string {
	if filepath.IsAbs(path) {
		return path
	}
	return filepath.Join(root, path)
}

func loadSpecifiedConfigFile(configFile string, masterFile *ini.File) error {
	if configFile == "" {
		configFile = filepath.Join(HomePath, CustomInitPath)
		// return without error if custom file does not exist
		if !pathExists(configFile) {
			return nil
		}
	}

	userConfig, err := ini.Load(configFile)
	if err != nil {
		return fmt.Errorf("failed to parse %q: %w", configFile, err)
	}

	userConfig.BlockMode = false

	for _, section := range userConfig.Sections() {
		for _, key := range section.Keys() {
			if key.Value() == "" {
				continue
			}

			defaultSec, err := masterFile.GetSection(section.Name())
			if err != nil {
				defaultSec, _ = masterFile.NewSection(section.Name())
			}
			defaultKey, err := defaultSec.GetKey(key.Name())
			if err != nil {
				defaultKey, _ = defaultSec.NewKey(key.Name(), key.Value())
			}
			defaultKey.SetValue(key.Value())
		}
	}

	configFiles = append(configFiles, configFile)
	return nil
}

func (cfg *Cfg) loadConfiguration(args *CommandLineArgs) (*ini.File, error) {
	// load config defaults
	defaultConfigFile := path.Join(HomePath, "conf/defaults.ini")
	configFiles = append(configFiles, defaultConfigFile)

	// check if config file exists
	if _, err := os.Stat(defaultConfigFile); os.IsNotExist(err) {
		fmt.Println("Grafana-server Init Failed: Could not find config defaults, make sure homepath command line parameter is set or working directory is homepath")
		os.Exit(1)
	}

	// load defaults
	parsedFile, err := ini.Load(defaultConfigFile)
	if err != nil {
		fmt.Printf("Failed to parse defaults.ini, %v\n", err)
		os.Exit(1)
		return nil, err
	}

	parsedFile.BlockMode = false

	// command line props
	commandLineProps := getCommandLineProperties(args.Args)
	// load default overrides
	applyCommandLineDefaultProperties(commandLineProps, parsedFile)

	// load specified config file
	err = loadSpecifiedConfigFile(args.Config, parsedFile)
	if err != nil {
		err2 := cfg.initLogging(parsedFile)
		if err2 != nil {
			return nil, err2
		}
		log.Fatalf(3, err.Error())
	}

	// apply environment overrides
	err = applyEnvVariableOverrides(parsedFile)
	if err != nil {
		return nil, err
	}

	// apply command line overrides
	applyCommandLineProperties(commandLineProps, parsedFile)

	// evaluate config values containing environment variables
	err = expandConfig(parsedFile)
	if err != nil {
		return nil, err
	}

	// update data path and logging config
	dataPath := valueAsString(parsedFile.Section("paths"), "data", "")

	cfg.DataPath = makeAbsolute(dataPath, HomePath)
	err = cfg.initLogging(parsedFile)
	if err != nil {
		return nil, err
	}

	return parsedFile, err
}

func pathExists(path string) bool {
	_, err := os.Stat(path)
	if err == nil {
		return true
	}
	if os.IsNotExist(err) {
		return false
	}
	return false
}

func setHomePath(args *CommandLineArgs) {
	if args.HomePath != "" {
		HomePath = args.HomePath
		return
	}

	var err error
	HomePath, err = filepath.Abs(".")
	if err != nil {
		panic(err)
	}
	// check if homepath is correct
	if pathExists(filepath.Join(HomePath, "conf/defaults.ini")) {
		return
	}

	// try down one path
	if pathExists(filepath.Join(HomePath, "../conf/defaults.ini")) {
		HomePath = filepath.Join(HomePath, "../")
	}
}

var skipStaticRootValidation = false

func NewCfg() *Cfg {
	return &Cfg{
		Logger: log.New("settings"),
		Raw:    ini.Empty(),
	}
}

var theCfg *Cfg

// GetCfg gets the Cfg singleton.
// XXX: This is only required for integration tests so that the configuration can be reset for each test,
// as due to how the current DI framework functions, we can't create a new Cfg object every time (the services
// constituting the DI graph, and referring to a Cfg instance, get created only once).
func GetCfg() *Cfg {
	if theCfg != nil {
		return theCfg
	}

	theCfg = NewCfg()
	return theCfg
}

func (cfg *Cfg) validateStaticRootPath() error {
	if skipStaticRootValidation {
		return nil
	}

	if _, err := os.Stat(path.Join(StaticRootPath, "build")); err != nil {
		cfg.Logger.Error("Failed to detect generated javascript files in public/build")
	}

	return nil
}

func (cfg *Cfg) Load(args *CommandLineArgs) error {
	setHomePath(args)

	// Fix for missing IANA db on Windows
	_, zoneInfoSet := os.LookupEnv(zoneInfo)
	if runtime.GOOS == "windows" && !zoneInfoSet {
		if err := os.Setenv(zoneInfo, filepath.Join(HomePath, "tools", "zoneinfo.zip")); err != nil {
			cfg.Logger.Error("Can't set ZONEINFO environment variable", "err", err)
		}
	}

	iniFile, err := cfg.loadConfiguration(args)
	if err != nil {
		return err
	}

	cfg.Raw = iniFile

	// Temporarily keep global, to make refactor in steps
	Raw = cfg.Raw

	cfg.BuildVersion = BuildVersion
	cfg.BuildCommit = BuildCommit
	cfg.BuildStamp = BuildStamp
	cfg.BuildBranch = BuildBranch
	cfg.IsEnterprise = IsEnterprise
	cfg.Packaging = Packaging

	cfg.ErrTemplateName = "error"

	ApplicationName = "Grafana"

	Env = valueAsString(iniFile.Section(""), "app_mode", "development")
	cfg.Env = Env
	InstanceName = valueAsString(iniFile.Section(""), "instance_name", "unknown_instance_name")
	plugins := valueAsString(iniFile.Section("paths"), "plugins", "")
	cfg.PluginsPath = makeAbsolute(plugins, HomePath)
	cfg.BundledPluginsPath = makeAbsolute("plugins-bundled", HomePath)
	provisioning := valueAsString(iniFile.Section("paths"), "provisioning", "")
	cfg.ProvisioningPath = makeAbsolute(provisioning, HomePath)

	if err := cfg.readServerSettings(iniFile); err != nil {
		return err
	}

	// read data proxy settings
	dataproxy := iniFile.Section("dataproxy")
	DataProxyLogging = dataproxy.Key("logging").MustBool(false)
	DataProxyTimeout = dataproxy.Key("timeout").MustInt(10)
	DataProxyDialTimeout = dataproxy.Key("dialTimeout").MustInt(30)
	DataProxyKeepAlive = dataproxy.Key("keep_alive_seconds").MustInt(30)
	DataProxyTLSHandshakeTimeout = dataproxy.Key("tls_handshake_timeout_seconds").MustInt(10)
	DataProxyExpectContinueTimeout = dataproxy.Key("expect_continue_timeout_seconds").MustInt(1)
	DataProxyMaxConnsPerHost = dataproxy.Key("max_conns_per_host").MustInt(0)
	DataProxyMaxIdleConns = dataproxy.Key("max_idle_connections").MustInt(100)
	DataProxyMaxIdleConnsPerHost = dataproxy.Key("max_idle_connections_per_host").MustInt(2)
	DataProxyIdleConnTimeout = dataproxy.Key("idle_conn_timeout_seconds").MustInt(90)
	cfg.SendUserHeader = dataproxy.Key("send_user_header").MustBool(false)

	if err := readSecuritySettings(iniFile, cfg); err != nil {
		return err
	}

	if err := readSnapshotsSettings(cfg, iniFile); err != nil {
		return err
	}

	// read dashboard settings
	dashboards := iniFile.Section("dashboards")
	DashboardVersionsToKeep = dashboards.Key("versions_to_keep").MustInt(20)
	MinRefreshInterval = valueAsString(dashboards, "min_refresh_interval", "5s")

	cfg.DefaultHomeDashboardPath = dashboards.Key("default_home_dashboard_path").MustString("")

	if err := readUserSettings(iniFile, cfg); err != nil {
		return err
	}
	if err := readAuthSettings(iniFile, cfg); err != nil {
		return err
	}
	if err := readRenderingSettings(iniFile, cfg); err != nil {
		return err
	}

	cfg.TempDataLifetime = iniFile.Section("paths").Key("temp_data_lifetime").MustDuration(time.Second * 3600 * 24)
	cfg.MetricsEndpointEnabled = iniFile.Section("metrics").Key("enabled").MustBool(true)
	cfg.MetricsEndpointBasicAuthUsername = valueAsString(iniFile.Section("metrics"), "basic_auth_username", "")
	cfg.MetricsEndpointBasicAuthPassword = valueAsString(iniFile.Section("metrics"), "basic_auth_password", "")
	cfg.MetricsEndpointDisableTotalStats = iniFile.Section("metrics").Key("disable_total_stats").MustBool(false)

	analytics := iniFile.Section("analytics")
	cfg.CheckForUpdates = analytics.Key("check_for_updates").MustBool(true)
	GoogleAnalyticsId = analytics.Key("google_analytics_ua_id").String()
	GoogleTagManagerId = analytics.Key("google_tag_manager_id").String()
	cfg.ReportingEnabled = analytics.Key("reporting_enabled").MustBool(true)
	cfg.ReportingDistributor = analytics.Key("reporting_distributor").MustString("grafana-labs")
	if len(cfg.ReportingDistributor) >= 100 {
		cfg.ReportingDistributor = cfg.ReportingDistributor[:100]
	}

	if err := cfg.readAlertingSettings(iniFile); err != nil {
		return err
	}

	explore := iniFile.Section("explore")
	ExploreEnabled = explore.Key("enabled").MustBool(true)

	panelsSection := iniFile.Section("panels")
	cfg.DisableSanitizeHtml = panelsSection.Key("disable_sanitize_html").MustBool(false)

	pluginsSection := iniFile.Section("plugins")
	cfg.PluginsEnableAlpha = pluginsSection.Key("enable_alpha").MustBool(false)
	cfg.PluginsAppsSkipVerifyTLS = pluginsSection.Key("app_tls_skip_verify_insecure").MustBool(false)
	cfg.PluginSettings = extractPluginSettings(iniFile.Sections())
	pluginsAllowUnsigned := pluginsSection.Key("allow_loading_unsigned_plugins").MustString("")
	for _, plug := range strings.Split(pluginsAllowUnsigned, ",") {
		plug = strings.TrimSpace(plug)
		cfg.PluginsAllowUnsigned = append(cfg.PluginsAllowUnsigned, plug)
	}
	cfg.PluginCatalogURL = pluginsSection.Key("plugin_catalog_url").MustString("https://grafana.com/grafana/plugins/")
	cfg.PluginAdminEnabled = pluginsSection.Key("plugin_admin_enabled").MustBool(false)
	cfg.PluginAdminExternalManageEnabled = pluginsSection.Key("plugin_admin_external_manage_enabled").MustBool(false)

	// Read and populate feature toggles list
	featureTogglesSection := iniFile.Section("feature_toggles")
	cfg.FeatureToggles = make(map[string]bool)
	featuresTogglesStr := valueAsString(featureTogglesSection, "enable", "")
	for _, feature := range util.SplitString(featuresTogglesStr) {
		cfg.FeatureToggles[feature] = true
	}

	// check old location for this option
	if panelsSection.Key("enable_alpha").MustBool(false) {
		cfg.PluginsEnableAlpha = true
	}

	cfg.readLDAPConfig()
	cfg.handleAWSConfig()
	cfg.readAzureSettings()
	cfg.readSessionConfig()
	cfg.readSmtpSettings()
	cfg.readQuotaSettings()
	cfg.readAnnotationSettings()
	cfg.readExpressionsSettings()
	if err := cfg.readGrafanaEnvironmentMetrics(); err != nil {
		return err
	}

	cfg.readDataSourcesSettings()

	if VerifyEmailEnabled && !cfg.Smtp.Enabled {
		log.Warnf("require_email_validation is enabled but smtp is disabled")
	}

	// check old key  name
	GrafanaComUrl = valueAsString(iniFile.Section("grafana_net"), "url", "")
	if GrafanaComUrl == "" {
		GrafanaComUrl = valueAsString(iniFile.Section("grafana_com"), "url", "https://grafana.com")
	}
	cfg.GrafanaComURL = GrafanaComUrl

	imageUploadingSection := iniFile.Section("external_image_storage")
	cfg.ImageUploadProvider = valueAsString(imageUploadingSection, "provider", "")
	ImageUploadProvider = cfg.ImageUploadProvider

	enterprise := iniFile.Section("enterprise")
	cfg.EnterpriseLicensePath = valueAsString(enterprise, "license_path", filepath.Join(cfg.DataPath, "license.jwt"))

	cacheServer := iniFile.Section("remote_cache")
	dbName := valueAsString(cacheServer, "type", "database")
	connStr := valueAsString(cacheServer, "connstr", "")

	cfg.RemoteCacheOptions = &RemoteCacheOptions{
		Name:    dbName,
		ConnStr: connStr,
	}

	cfg.readDateFormats()
	cfg.readSentryConfig()

	if err := cfg.readLiveSettings(iniFile); err != nil {
		return err
	}

	return nil
}

func valueAsString(section *ini.Section, keyName string, defaultValue string) string {
	return section.Key(keyName).MustString(defaultValue)
}

type RemoteCacheOptions struct {
	Name    string
	ConnStr string
}

func (cfg *Cfg) readLDAPConfig() {
	ldapSec := cfg.Raw.Section("auth.ldap")
	LDAPConfigFile = ldapSec.Key("config_file").String()
	LDAPSyncCron = ldapSec.Key("sync_cron").String()
	LDAPEnabled = ldapSec.Key("enabled").MustBool(false)
	cfg.LDAPEnabled = LDAPEnabled
	LDAPActiveSyncEnabled = ldapSec.Key("active_sync_enabled").MustBool(false)
	LDAPAllowSignup = ldapSec.Key("allow_sign_up").MustBool(true)
	cfg.LDAPAllowSignup = LDAPAllowSignup
}

func (cfg *Cfg) handleAWSConfig() {
	awsPluginSec := cfg.Raw.Section("aws")
	cfg.AWSAssumeRoleEnabled = awsPluginSec.Key("assume_role_enabled").MustBool(true)
	allowedAuthProviders := awsPluginSec.Key("allowed_auth_providers").MustString("default,keys,credentials")
	for _, authProvider := range strings.Split(allowedAuthProviders, ",") {
		authProvider = strings.TrimSpace(authProvider)
		if authProvider != "" {
			cfg.AWSAllowedAuthProviders = append(cfg.AWSAllowedAuthProviders, authProvider)
		}
	}
	cfg.AWSListMetricsPageLimit = awsPluginSec.Key("list_metrics_page_limit").MustInt(500)
	// Also set environment variables that can be used by core plugins
	err := os.Setenv(awsds.AssumeRoleEnabledEnvVarKeyName, strconv.FormatBool(cfg.AWSAssumeRoleEnabled))
	if err != nil {
		cfg.Logger.Error(fmt.Sprintf("could not set environment variable '%s'", awsds.AssumeRoleEnabledEnvVarKeyName), err)
	}

	err = os.Setenv(awsds.AllowedAuthProvidersEnvVarKeyName, allowedAuthProviders)
	if err != nil {
		cfg.Logger.Error(fmt.Sprintf("could not set environment variable '%s'", awsds.AllowedAuthProvidersEnvVarKeyName), err)
	}
}

func (cfg *Cfg) readSessionConfig() {
	sec, _ := cfg.Raw.GetSection("session")

	if sec != nil {
		cfg.Logger.Warn(
			"[Removed] Session setting was removed in v6.2, use remote_cache option instead",
		)
	}
}

func (cfg *Cfg) initLogging(file *ini.File) error {
	logModeStr := valueAsString(file.Section("log"), "mode", "console")
	// split on comma
	logModes := strings.Split(logModeStr, ",")
	// also try space
	if len(logModes) == 1 {
		logModes = strings.Split(logModeStr, " ")
	}
	logsPath := valueAsString(file.Section("paths"), "logs", "")
	cfg.LogsPath = makeAbsolute(logsPath, HomePath)
	return log.ReadLoggingConfig(logModes, cfg.LogsPath, file)
}

func (cfg *Cfg) LogConfigSources() {
	var text bytes.Buffer

	for _, file := range configFiles {
		cfg.Logger.Info("Config loaded from", "file", file)
	}

	if len(appliedCommandLineProperties) > 0 {
		for _, prop := range appliedCommandLineProperties {
			cfg.Logger.Info("Config overridden from command line", "arg", prop)
		}
	}

	if len(appliedEnvOverrides) > 0 {
		text.WriteString("\tEnvironment variables used:\n")
		for _, prop := range appliedEnvOverrides {
			cfg.Logger.Info("Config overridden from Environment variable", "var", prop)
		}
	}

	cfg.Logger.Info("Path Home", "path", HomePath)
	cfg.Logger.Info("Path Data", "path", cfg.DataPath)
	cfg.Logger.Info("Path Logs", "path", cfg.LogsPath)
	cfg.Logger.Info("Path Plugins", "path", cfg.PluginsPath)
	cfg.Logger.Info("Path Provisioning", "path", cfg.ProvisioningPath)
	cfg.Logger.Info("App mode " + cfg.Env)
}

type DynamicSection struct {
	section *ini.Section
	Logger  log.Logger
}

// Key dynamically overrides keys with environment variables.
// As a side effect, the value of the setting key will be updated if an environment variable is present.
func (s *DynamicSection) Key(k string) *ini.Key {
	envKey := envKey(s.section.Name(), k)
	envValue := os.Getenv(envKey)
	key := s.section.Key(k)

	if len(envValue) == 0 {
		return key
	}

	key.SetValue(envValue)
	s.Logger.Info("Config overridden from Environment variable", "var", fmt.Sprintf("%s=%s", envKey, RedactedValue(envKey, envValue)))

	return key
}

// SectionWithEnvOverrides dynamically overrides keys with environment variables.
// As a side effect, the value of the setting key will be updated if an environment variable is present.
func (cfg *Cfg) SectionWithEnvOverrides(s string) *DynamicSection {
	return &DynamicSection{cfg.Raw.Section(s), cfg.Logger}
}

func readSecuritySettings(iniFile *ini.File, cfg *Cfg) error {
	security := iniFile.Section("security")
	SecretKey = valueAsString(security, "secret_key", "")
	DisableGravatar = security.Key("disable_gravatar").MustBool(true)
	cfg.DisableBruteForceLoginProtection = security.Key("disable_brute_force_login_protection").MustBool(false)

	CookieSecure = security.Key("cookie_secure").MustBool(false)
	cfg.CookieSecure = CookieSecure

	samesiteString := valueAsString(security, "cookie_samesite", "lax")

	if samesiteString == "disabled" {
		CookieSameSiteDisabled = true
		cfg.CookieSameSiteDisabled = CookieSameSiteDisabled
	} else {
		validSameSiteValues := map[string]http.SameSite{
			"lax":    http.SameSiteLaxMode,
			"strict": http.SameSiteStrictMode,
			"none":   http.SameSiteNoneMode,
		}

		if samesite, ok := validSameSiteValues[samesiteString]; ok {
			CookieSameSiteMode = samesite
			cfg.CookieSameSiteMode = CookieSameSiteMode
		} else {
			CookieSameSiteMode = http.SameSiteLaxMode
			cfg.CookieSameSiteMode = CookieSameSiteMode
		}
	}
	cfg.AllowEmbedding = security.Key("allow_embedding").MustBool(false)

	cfg.ContentTypeProtectionHeader = security.Key("x_content_type_options").MustBool(true)
	cfg.XSSProtectionHeader = security.Key("x_xss_protection").MustBool(true)
	cfg.StrictTransportSecurity = security.Key("strict_transport_security").MustBool(false)
	cfg.StrictTransportSecurityMaxAge = security.Key("strict_transport_security_max_age_seconds").MustInt(86400)
	cfg.StrictTransportSecurityPreload = security.Key("strict_transport_security_preload").MustBool(false)
	cfg.StrictTransportSecuritySubDomains = security.Key("strict_transport_security_subdomains").MustBool(false)
	cfg.CSPEnabled = security.Key("content_security_policy").MustBool(false)
	cfg.CSPTemplate = security.Key("content_security_policy_template").MustString("")

	// read data source proxy whitelist
	DataProxyWhiteList = make(map[string]bool)
	securityStr := valueAsString(security, "data_source_proxy_whitelist", "")

	for _, hostAndIP := range util.SplitString(securityStr) {
		DataProxyWhiteList[hostAndIP] = true
	}

	// admin
	cfg.DisableInitAdminCreation = security.Key("disable_initial_admin_creation").MustBool(false)
	cfg.AdminUser = valueAsString(security, "admin_user", "")
	cfg.AdminPassword = valueAsString(security, "admin_password", "")

	return nil
}

func readAuthSettings(iniFile *ini.File, cfg *Cfg) (err error) {
	auth := iniFile.Section("auth")

	cfg.LoginCookieName = valueAsString(auth, "login_cookie_name", "grafana_session")
	maxInactiveDaysVal := auth.Key("login_maximum_inactive_lifetime_days").MustString("")
	if maxInactiveDaysVal != "" {
		maxInactiveDaysVal = fmt.Sprintf("%sd", maxInactiveDaysVal)
		cfg.Logger.Warn("[Deprecated] the configuration setting 'login_maximum_inactive_lifetime_days' is deprecated, please use 'login_maximum_inactive_lifetime_duration' instead")
	} else {
		maxInactiveDaysVal = "7d"
	}
	maxInactiveDurationVal := valueAsString(auth, "login_maximum_inactive_lifetime_duration", maxInactiveDaysVal)
	cfg.LoginMaxInactiveLifetime, err = gtime.ParseDuration(maxInactiveDurationVal)
	if err != nil {
		return err
	}

	maxLifetimeDaysVal := auth.Key("login_maximum_lifetime_days").MustString("")
	if maxLifetimeDaysVal != "" {
		maxLifetimeDaysVal = fmt.Sprintf("%sd", maxLifetimeDaysVal)
		cfg.Logger.Warn("[Deprecated] the configuration setting 'login_maximum_lifetime_days' is deprecated, please use 'login_maximum_lifetime_duration' instead")
	} else {
		maxLifetimeDaysVal = "30d"
	}
	maxLifetimeDurationVal := valueAsString(auth, "login_maximum_lifetime_duration", maxLifetimeDaysVal)
	cfg.LoginMaxLifetime, err = gtime.ParseDuration(maxLifetimeDurationVal)
	if err != nil {
		return err
	}

	cfg.ApiKeyMaxSecondsToLive = auth.Key("api_key_max_seconds_to_live").MustInt64(-1)

	cfg.TokenRotationIntervalMinutes = auth.Key("token_rotation_interval_minutes").MustInt(10)
	if cfg.TokenRotationIntervalMinutes < 2 {
		cfg.TokenRotationIntervalMinutes = 2
	}

	DisableLoginForm = auth.Key("disable_login_form").MustBool(false)
	DisableSignoutMenu = auth.Key("disable_signout_menu").MustBool(false)
	OAuthAutoLogin = auth.Key("oauth_auto_login").MustBool(false)
	cfg.OAuthCookieMaxAge = auth.Key("oauth_state_cookie_max_age").MustInt(600)
	SignoutRedirectUrl = valueAsString(auth, "signout_redirect_url", "")

	// SigV4
	SigV4AuthEnabled = auth.Key("sigv4_auth_enabled").MustBool(false)
	cfg.SigV4AuthEnabled = SigV4AuthEnabled

	// anonymous access
	AnonymousEnabled = iniFile.Section("auth.anonymous").Key("enabled").MustBool(false)
	cfg.AnonymousEnabled = AnonymousEnabled
	cfg.AnonymousOrgName = valueAsString(iniFile.Section("auth.anonymous"), "org_name", "")
	cfg.AnonymousOrgRole = valueAsString(iniFile.Section("auth.anonymous"), "org_role", "")
	cfg.AnonymousHideVersion = iniFile.Section("auth.anonymous").Key("hide_version").MustBool(false)

	// basic auth
	authBasic := iniFile.Section("auth.basic")
	BasicAuthEnabled = authBasic.Key("enabled").MustBool(true)
	cfg.BasicAuthEnabled = BasicAuthEnabled

	// JWT auth
	authJWT := iniFile.Section("auth.jwt")
	cfg.JWTAuthEnabled = authJWT.Key("enabled").MustBool(false)
	cfg.JWTAuthHeaderName = valueAsString(authJWT, "header_name", "")
	cfg.JWTAuthEmailClaim = valueAsString(authJWT, "email_claim", "")
	cfg.JWTAuthUsernameClaim = valueAsString(authJWT, "username_claim", "")
	cfg.JWTAuthExpectClaims = valueAsString(authJWT, "expect_claims", "{}")
	cfg.JWTAuthJWKSetURL = valueAsString(authJWT, "jwk_set_url", "")
	cfg.JWTAuthCacheTTL = authJWT.Key("cache_ttl").MustDuration(time.Minute * 60)
	cfg.JWTAuthKeyFile = valueAsString(authJWT, "key_file", "")
	cfg.JWTAuthJWKSetFile = valueAsString(authJWT, "jwk_set_file", "")

	authProxy := iniFile.Section("auth.proxy")
	AuthProxyEnabled = authProxy.Key("enabled").MustBool(false)
	cfg.AuthProxyEnabled = AuthProxyEnabled

	cfg.AuthProxyHeaderName = valueAsString(authProxy, "header_name", "")
	AuthProxyHeaderProperty = valueAsString(authProxy, "header_property", "")
	cfg.AuthProxyHeaderProperty = AuthProxyHeaderProperty
	cfg.AuthProxyAutoSignUp = authProxy.Key("auto_sign_up").MustBool(true)
	cfg.AuthProxyEnableLoginToken = authProxy.Key("enable_login_token").MustBool(false)

	ldapSyncVal := authProxy.Key("ldap_sync_ttl").MustInt()
	syncVal := authProxy.Key("sync_ttl").MustInt()

	if ldapSyncVal != authProxySyncTTL {
		cfg.AuthProxySyncTTL = ldapSyncVal
		cfg.Logger.Warn("[Deprecated] the configuration setting 'ldap_sync_ttl' is deprecated, please use 'sync_ttl' instead")
	} else {
		cfg.AuthProxySyncTTL = syncVal
	}

	cfg.AuthProxyWhitelist = valueAsString(authProxy, "whitelist", "")

	cfg.AuthProxyHeaders = make(map[string]string)
	headers := valueAsString(authProxy, "headers", "")

	for _, propertyAndHeader := range util.SplitString(headers) {
		split := strings.SplitN(propertyAndHeader, ":", 2)
		if len(split) == 2 {
			cfg.AuthProxyHeaders[split[0]] = split[1]
		}
	}

	return nil
}

func readUserSettings(iniFile *ini.File, cfg *Cfg) error {
	users := iniFile.Section("users")
	AllowUserSignUp = users.Key("allow_sign_up").MustBool(true)
	AllowUserOrgCreate = users.Key("allow_org_create").MustBool(true)
	cfg.AutoAssignOrg = users.Key("auto_assign_org").MustBool(true)
	AutoAssignOrg = cfg.AutoAssignOrg
	cfg.AutoAssignOrgId = users.Key("auto_assign_org_id").MustInt(1)
	AutoAssignOrgId = cfg.AutoAssignOrgId
	cfg.AutoAssignOrgRole = users.Key("auto_assign_org_role").In("Editor", []string{"Editor", "Admin", "Viewer"})
	AutoAssignOrgRole = cfg.AutoAssignOrgRole
	VerifyEmailEnabled = users.Key("verify_email_enabled").MustBool(false)

	LoginHint = valueAsString(users, "login_hint", "")
	PasswordHint = valueAsString(users, "password_hint", "")
	cfg.DefaultTheme = valueAsString(users, "default_theme", "")
	cfg.HomePage = valueAsString(users, "home_page", "")
	ExternalUserMngLinkUrl = valueAsString(users, "external_manage_link_url", "")
	ExternalUserMngLinkName = valueAsString(users, "external_manage_link_name", "")
	ExternalUserMngInfo = valueAsString(users, "external_manage_info", "")

	ViewersCanEdit = users.Key("viewers_can_edit").MustBool(false)
	cfg.EditorsCanAdmin = users.Key("editors_can_admin").MustBool(false)

	userInviteMaxLifetimeVal := valueAsString(users, "user_invite_max_lifetime_duration", "24h")
	userInviteMaxLifetimeDuration, err := gtime.ParseDuration(userInviteMaxLifetimeVal)
	if err != nil {
		return err
	}

	cfg.UserInviteMaxLifetime = userInviteMaxLifetimeDuration
	if cfg.UserInviteMaxLifetime < time.Minute*15 {
		return errors.New("the minimum supported value for the `user_invite_max_lifetime_duration` configuration is 15m (15 minutes)")
	}

	cfg.HiddenUsers = make(map[string]struct{})
	hiddenUsers := users.Key("hidden_users").MustString("")
	for _, user := range strings.Split(hiddenUsers, ",") {
		user = strings.TrimSpace(user)
		if user != "" {
			cfg.HiddenUsers[user] = struct{}{}
		}
	}

	return nil
}

func readRenderingSettings(iniFile *ini.File, cfg *Cfg) error {
	renderSec := iniFile.Section("rendering")
	cfg.RendererUrl = valueAsString(renderSec, "server_url", "")
	cfg.RendererCallbackUrl = valueAsString(renderSec, "callback_url", "")

	if cfg.RendererCallbackUrl == "" {
		cfg.RendererCallbackUrl = AppUrl
	} else {
		if cfg.RendererCallbackUrl[len(cfg.RendererCallbackUrl)-1] != '/' {
			cfg.RendererCallbackUrl += "/"
		}
		_, err := url.Parse(cfg.RendererCallbackUrl)
		if err != nil {
			// XXX: Should return an error?
			log.Fatalf(4, "Invalid callback_url(%s): %s", cfg.RendererCallbackUrl, err)
		}
	}

	cfg.RendererConcurrentRequestLimit = renderSec.Key("concurrent_render_request_limit").MustInt(30)
	cfg.ImagesDir = filepath.Join(cfg.DataPath, "png")
	cfg.CSVsDir = filepath.Join(cfg.DataPath, "csv")

	return nil
}

func (cfg *Cfg) readAlertingSettings(iniFile *ini.File) error {
	alerting := iniFile.Section("alerting")
	AlertingEnabled = alerting.Key("enabled").MustBool(true)
	ExecuteAlerts = alerting.Key("execute_alerts").MustBool(true)
	cfg.ExecuteAlerts = ExecuteAlerts
	AlertingRenderLimit = alerting.Key("concurrent_render_limit").MustInt(5)

	AlertingErrorOrTimeout = valueAsString(alerting, "error_or_timeout", "alerting")
	AlertingNoDataOrNullValues = valueAsString(alerting, "nodata_or_nullvalues", "no_data")

	evaluationTimeoutSeconds := alerting.Key("evaluation_timeout_seconds").MustInt64(30)
	AlertingEvaluationTimeout = time.Second * time.Duration(evaluationTimeoutSeconds)
	notificationTimeoutSeconds := alerting.Key("notification_timeout_seconds").MustInt64(30)
	AlertingNotificationTimeout = time.Second * time.Duration(notificationTimeoutSeconds)
	AlertingMaxAttempts = alerting.Key("max_attempts").MustInt(3)
	AlertingMinInterval = alerting.Key("min_interval_seconds").MustInt64(int64(1))
	if cfg.IsNgAlertEnabled() && AlertingMinInterval < 10 {
		AlertingMinInterval = 10
	}
	cfg.AlertingMinInterval = AlertingMinInterval

	return nil
}

func readSnapshotsSettings(cfg *Cfg, iniFile *ini.File) error {
	snapshots := iniFile.Section("snapshots")

	ExternalSnapshotUrl = valueAsString(snapshots, "external_snapshot_url", "")
	ExternalSnapshotName = valueAsString(snapshots, "external_snapshot_name", "")

	ExternalEnabled = snapshots.Key("external_enabled").MustBool(true)
	SnapShotRemoveExpired = snapshots.Key("snapshot_remove_expired").MustBool(true)
	cfg.SnapshotPublicMode = snapshots.Key("public_mode").MustBool(false)

	return nil
}

func (cfg *Cfg) readServerSettings(iniFile *ini.File) error {
	server := iniFile.Section("server")
	var err error
	AppUrl, AppSubUrl, err = parseAppUrlAndSubUrl(server)
	if err != nil {
		return err
	}
	ServeFromSubPath = server.Key("serve_from_sub_path").MustBool(false)

	cfg.AppURL = AppUrl
	cfg.AppSubURL = AppSubUrl
	cfg.ServeFromSubPath = ServeFromSubPath
	cfg.Protocol = HTTPScheme

	protocolStr := valueAsString(server, "protocol", "http")

	if protocolStr == "https" {
		cfg.Protocol = HTTPSScheme
		cfg.CertFile = server.Key("cert_file").String()
		cfg.KeyFile = server.Key("cert_key").String()
	}
	if protocolStr == "h2" {
		cfg.Protocol = HTTP2Scheme
		cfg.CertFile = server.Key("cert_file").String()
		cfg.KeyFile = server.Key("cert_key").String()
	}
	if protocolStr == "socket" {
		cfg.Protocol = SocketScheme
		cfg.SocketPath = server.Key("socket").String()
	}

	cfg.Domain = valueAsString(server, "domain", "localhost")
	cfg.HTTPAddr = valueAsString(server, "http_addr", DefaultHTTPAddr)
	cfg.HTTPPort = valueAsString(server, "http_port", "3000")
	cfg.RouterLogging = server.Key("router_logging").MustBool(false)

	cfg.EnableGzip = server.Key("enable_gzip").MustBool(false)
	cfg.EnforceDomain = server.Key("enforce_domain").MustBool(false)
	staticRoot := valueAsString(server, "static_root_path", "")
	StaticRootPath = makeAbsolute(staticRoot, HomePath)
	cfg.StaticRootPath = StaticRootPath

	if err := cfg.validateStaticRootPath(); err != nil {
		return err
	}

	cdnURL := valueAsString(server, "cdn_url", "")
	if cdnURL != "" {
		cfg.CDNRootURL, err = url.Parse(cdnURL)
		if err != nil {
			return err
		}
	}

	cfg.ReadTimeout = server.Key("read_timeout").MustDuration(0)

	return nil
}

// GetContentDeliveryURL returns full content delivery URL with /<edition>/<version> added to URL
func (cfg *Cfg) GetContentDeliveryURL(prefix string) string {
	if cfg.CDNRootURL != nil {
		url := *cfg.CDNRootURL
		preReleaseFolder := ""

		if strings.Contains(cfg.BuildVersion, "pre") || strings.Contains(cfg.BuildVersion, "alpha") {
			preReleaseFolder = "pre-releases"
		}

		url.Path = path.Join(url.Path, prefix, preReleaseFolder, cfg.BuildVersion)
		return url.String() + "/"
	}

	return ""
}

func (cfg *Cfg) readDataSourcesSettings() {
	datasources := cfg.Raw.Section("datasources")
	cfg.DataSourceLimit = datasources.Key("datasource_limit").MustInt(5000)
}

func (cfg *Cfg) readLiveSettings(iniFile *ini.File) error {
	section := iniFile.Section("live")
	cfg.LiveMaxConnections = section.Key("max_connections").MustInt(100)
	if cfg.LiveMaxConnections < -1 {
		return fmt.Errorf("unexpected value %d for [live] max_connections", cfg.LiveMaxConnections)
	}
	return nil
}<|MERGE_RESOLUTION|>--- conflicted
+++ resolved
@@ -387,15 +387,12 @@
 	// Live, -1 means unlimited connections.
 	LiveMaxConnections int
 
-<<<<<<< HEAD
 	// Alertting
 	AlertingMaxAttempts int
 	AlertingMinInterval int64
 	ExecuteAlerts       bool
-=======
 	// Grafana.com URL
 	GrafanaComURL string
->>>>>>> 75ff02a9
 }
 
 // IsLiveConfigEnabled returns true if live should be able to save configs to SQL tables
