package api

import (
	"context"
	"crypto/tls"
	"errors"
	"fmt"
	"net"
	"net/http"
	"os"
	"path"
	"path/filepath"
	"strings"
	"sync"

	"github.com/grafana/grafana/pkg/services/libraryelements"
	"github.com/grafana/grafana/pkg/services/librarypanels"

	"github.com/grafana/grafana/pkg/api/routing"
	httpstatic "github.com/grafana/grafana/pkg/api/static"
	"github.com/grafana/grafana/pkg/bus"
	"github.com/grafana/grafana/pkg/components/simplejson"
	"github.com/grafana/grafana/pkg/infra/localcache"
	"github.com/grafana/grafana/pkg/infra/log"
	"github.com/grafana/grafana/pkg/infra/remotecache"
	"github.com/grafana/grafana/pkg/infra/usagestats"
	"github.com/grafana/grafana/pkg/middleware"
	"github.com/grafana/grafana/pkg/models"
	"github.com/grafana/grafana/pkg/plugins"
	"github.com/grafana/grafana/pkg/plugins/backendplugin"
	_ "github.com/grafana/grafana/pkg/plugins/backendplugin/manager"
	"github.com/grafana/grafana/pkg/plugins/plugincontext"
	"github.com/grafana/grafana/pkg/plugins/plugindashboards"
	"github.com/grafana/grafana/pkg/services/accesscontrol"
	"github.com/grafana/grafana/pkg/services/alerting"
	"github.com/grafana/grafana/pkg/services/contexthandler"
	"github.com/grafana/grafana/pkg/services/datasourceproxy"
	"github.com/grafana/grafana/pkg/services/datasources"
	"github.com/grafana/grafana/pkg/services/hooks"
	"github.com/grafana/grafana/pkg/services/live"
	"github.com/grafana/grafana/pkg/services/live/pushhttp"
	"github.com/grafana/grafana/pkg/services/login"
	"github.com/grafana/grafana/pkg/services/ngalert/notifier"
	"github.com/grafana/grafana/pkg/services/provisioning"
	"github.com/grafana/grafana/pkg/services/quota"
	"github.com/grafana/grafana/pkg/services/rendering"
	"github.com/grafana/grafana/pkg/services/schemaloader"
	"github.com/grafana/grafana/pkg/services/search"
	"github.com/grafana/grafana/pkg/services/shorturls"
	"github.com/grafana/grafana/pkg/services/sqlstore"
	"github.com/grafana/grafana/pkg/setting"
	"github.com/grafana/grafana/pkg/tsdb"

	"github.com/grafana/grafana/pkg/util/errutil"
	"github.com/prometheus/client_golang/prometheus"
	"github.com/prometheus/client_golang/prometheus/promhttp"
	macaron "gopkg.in/macaron.v1"
)

type HTTPServer struct {
	log         log.Logger
	macaron     *macaron.Macaron
	context     context.Context
	httpSrv     *http.Server
	middlewares []macaron.Handler

	UsageStatsService      *usagestats.UsageStatsService
	PluginContextProvider  *plugincontext.Provider `inject:""`
	RouteRegister          routing.RouteRegister
	Bus                    bus.Bus
	RenderService          rendering.Service
	Cfg                    *setting.Cfg
	SettingsProvider       setting.Provider `inject:""`
	HooksService           *hooks.HooksService
	CacheService           *localcache.CacheService
	DatasourceCache        datasources.CacheService         `inject:""`
	AuthTokenService       models.UserTokenService          `inject:""`
	QuotaService           *quota.QuotaService              `inject:""`
	RemoteCacheService     *remotecache.RemoteCache         `inject:""`
	ProvisioningService    provisioning.ProvisioningService `inject:""`
	Login                  login.Service                    `inject:""`
	License                models.Licensing
	AccessControl          accesscontrol.AccessControl `inject:""`
	BackendPluginManager   backendplugin.Manager
	DataProxy              *datasourceproxy.DatasourceProxyService `inject:""`
<<<<<<< HEAD
	PluginRequestValidator models.PluginRequestValidator
	PluginManager          plugins.Manager
	SearchService          *search.SearchService          `inject:""`
	ShortURLService        *shorturls.ShortURLService     `inject:""`
	Live                   *live.GrafanaLive              `inject:""`
	LivePushGateway        *pushhttp.Gateway              `inject:""`
	ContextHandler         *contexthandler.ContextHandler `inject:""`
	SQLStore               *sqlstore.SQLStore
	LibraryPanelService    *librarypanels.LibraryPanelService     `inject:""`
	LibraryElementService  *libraryelements.LibraryElementService `inject:""`
	DataService            *tsdb.Service
	PluginDashboardService *plugindashboards.Service `inject:""`
	AlertEngine            *alerting.AlertEngine
	LoadSchemaService      *schemaloader.SchemaLoaderService `inject:""`
	Alertmanager           *notifier.Alertmanager            `inject:""`
=======
	PluginRequestValidator models.PluginRequestValidator           `inject:""`
	PluginManager          plugins.Manager                         `inject:""`
	SearchService          *search.SearchService                   `inject:""`
	ShortURLService        *shorturls.ShortURLService              `inject:""`
	Live                   *live.GrafanaLive                       `inject:""`
	LivePushGateway        *pushhttp.Gateway                       `inject:""`
	ContextHandler         *contexthandler.ContextHandler          `inject:""`
	SQLStore               *sqlstore.SQLStore                      `inject:""`
	DataService            *tsdb.Service                           `inject:""`
	PluginDashboardService *plugindashboards.Service               `inject:""`
	AlertEngine            *alerting.AlertEngine                   `inject:""`
	LoadSchemaService      *schemaloader.SchemaLoaderService       `inject:""`
	Alertmanager           *notifier.Alertmanager                  `inject:""`
	LibraryPanelService    librarypanels.Service                   `inject:""`
	LibraryElementService  libraryelements.Service                 `inject:""`
>>>>>>> 67900105
	Listener               net.Listener
}

type ServerOptions struct {
	Listener net.Listener
}

func ProvideHTTPServer(opts ServerOptions, cfg *setting.Cfg, routeRegister routing.RouteRegister, bus bus.Bus,
	renderService rendering.Service, licensing models.Licensing, hooksService *hooks.HooksService,
	cacheService *localcache.CacheService, sqlStore *sqlstore.SQLStore,
	dataService *tsdb.Service, alertEngine *alerting.AlertEngine,
	usageStatsService *usagestats.UsageStatsService, pluginRequestValidator models.PluginRequestValidator,
	pluginManager plugins.Manager, backendPM backendplugin.Manager) *HTTPServer {
	macaron.Env = cfg.Env
	m := macaron.New()
	// automatically set HEAD for every GET
	m.SetAutoHead(true)

	hs := &HTTPServer{
		Cfg:                    cfg,
		RouteRegister:          routeRegister,
		Bus:                    bus,
		RenderService:          renderService,
		License:                licensing,
		HooksService:           hooksService,
		CacheService:           cacheService,
		SQLStore:               sqlStore,
		DataService:            dataService,
		AlertEngine:            alertEngine,
		UsageStatsService:      usageStatsService,
		PluginRequestValidator: pluginRequestValidator,
		PluginManager:          pluginManager,
		BackendPluginManager:   backendPM,
		log:                    log.New("http.server"),
		macaron:                m,
		Listener:               opts.Listener,
	}
	if hs.Listener != nil {
		hs.log.Debug("Using provided listener")
	}
	hs.registerRoutes()

	return hs
}

func (hs *HTTPServer) Init() error {
	return nil
}

func (hs *HTTPServer) AddMiddleware(middleware macaron.Handler) {
	hs.middlewares = append(hs.middlewares, middleware)
}

func (hs *HTTPServer) Run(ctx context.Context) error {
	hs.context = ctx

	hs.applyRoutes()

	// Remove any square brackets enclosing IPv6 addresses, a format we support for backwards compatibility
	host := strings.TrimSuffix(strings.TrimPrefix(hs.Cfg.HTTPAddr, "["), "]")
	hs.httpSrv = &http.Server{
		Addr:        net.JoinHostPort(host, hs.Cfg.HTTPPort),
		Handler:     hs.macaron,
		ReadTimeout: hs.Cfg.ReadTimeout,
	}
	switch hs.Cfg.Protocol {
	case setting.HTTP2Scheme:
		if err := hs.configureHttp2(); err != nil {
			return err
		}
	case setting.HTTPSScheme:
		if err := hs.configureHttps(); err != nil {
			return err
		}
	default:
	}

	listener, err := hs.getListener()
	if err != nil {
		return err
	}

	hs.log.Info("HTTP Server Listen", "address", listener.Addr().String(), "protocol",
		hs.Cfg.Protocol, "subUrl", hs.Cfg.AppSubURL, "socket", hs.Cfg.SocketPath)

	var wg sync.WaitGroup
	wg.Add(1)

	// handle http shutdown on server context done
	go func() {
		defer wg.Done()

		<-ctx.Done()
		if err := hs.httpSrv.Shutdown(context.Background()); err != nil {
			hs.log.Error("Failed to shutdown server", "error", err)
		}
	}()

	switch hs.Cfg.Protocol {
	case setting.HTTPScheme, setting.SocketScheme:
		if err := hs.httpSrv.Serve(listener); err != nil {
			if errors.Is(err, http.ErrServerClosed) {
				hs.log.Debug("server was shutdown gracefully")
				return nil
			}
			return err
		}
	case setting.HTTP2Scheme, setting.HTTPSScheme:
		if err := hs.httpSrv.ServeTLS(listener, hs.Cfg.CertFile, hs.Cfg.KeyFile); err != nil {
			if errors.Is(err, http.ErrServerClosed) {
				hs.log.Debug("server was shutdown gracefully")
				return nil
			}
			return err
		}
	default:
		panic(fmt.Sprintf("Unhandled protocol %q", hs.Cfg.Protocol))
	}

	wg.Wait()

	return nil
}

func (hs *HTTPServer) getListener() (net.Listener, error) {
	if hs.Listener != nil {
		return hs.Listener, nil
	}

	switch hs.Cfg.Protocol {
	case setting.HTTPScheme, setting.HTTPSScheme, setting.HTTP2Scheme:
		listener, err := net.Listen("tcp", hs.httpSrv.Addr)
		if err != nil {
			return nil, errutil.Wrapf(err, "failed to open listener on address %s", hs.httpSrv.Addr)
		}
		return listener, nil
	case setting.SocketScheme:
		listener, err := net.ListenUnix("unix", &net.UnixAddr{Name: hs.Cfg.SocketPath, Net: "unix"})
		if err != nil {
			return nil, errutil.Wrapf(err, "failed to open listener for socket %s", hs.Cfg.SocketPath)
		}

		// Make socket writable by group
		// nolint:gosec
		if err := os.Chmod(hs.Cfg.SocketPath, 0660); err != nil {
			return nil, errutil.Wrapf(err, "failed to change socket permissions")
		}

		return listener, nil
	default:
		hs.log.Error("Invalid protocol", "protocol", hs.Cfg.Protocol)
		return nil, fmt.Errorf("invalid protocol %q", hs.Cfg.Protocol)
	}
}

func (hs *HTTPServer) configureHttps() error {
	if hs.Cfg.CertFile == "" {
		return fmt.Errorf("cert_file cannot be empty when using HTTPS")
	}

	if hs.Cfg.KeyFile == "" {
		return fmt.Errorf("cert_key cannot be empty when using HTTPS")
	}

	if _, err := os.Stat(hs.Cfg.CertFile); os.IsNotExist(err) {
		return fmt.Errorf(`cannot find SSL cert_file at %q`, hs.Cfg.CertFile)
	}

	if _, err := os.Stat(hs.Cfg.KeyFile); os.IsNotExist(err) {
		return fmt.Errorf(`cannot find SSL key_file at %q`, hs.Cfg.KeyFile)
	}

	tlsCfg := &tls.Config{
		MinVersion:               tls.VersionTLS12,
		PreferServerCipherSuites: true,
		CipherSuites: []uint16{
			tls.TLS_ECDHE_ECDSA_WITH_AES_128_GCM_SHA256,
			tls.TLS_ECDHE_RSA_WITH_AES_128_GCM_SHA256,
			tls.TLS_ECDHE_ECDSA_WITH_AES_256_GCM_SHA384,
			tls.TLS_ECDHE_RSA_WITH_AES_256_GCM_SHA384,
			tls.TLS_ECDHE_RSA_WITH_AES_128_CBC_SHA,
			tls.TLS_ECDHE_ECDSA_WITH_AES_256_CBC_SHA,
			tls.TLS_ECDHE_RSA_WITH_AES_256_CBC_SHA,
			tls.TLS_RSA_WITH_AES_128_GCM_SHA256,
			tls.TLS_RSA_WITH_AES_256_GCM_SHA384,
			tls.TLS_RSA_WITH_AES_128_CBC_SHA,
			tls.TLS_RSA_WITH_AES_256_CBC_SHA,
		},
	}

	hs.httpSrv.TLSConfig = tlsCfg
	hs.httpSrv.TLSNextProto = make(map[string]func(*http.Server, *tls.Conn, http.Handler))

	return nil
}

func (hs *HTTPServer) configureHttp2() error {
	if hs.Cfg.CertFile == "" {
		return fmt.Errorf("cert_file cannot be empty when using HTTP2")
	}

	if hs.Cfg.KeyFile == "" {
		return fmt.Errorf("cert_key cannot be empty when using HTTP2")
	}

	if _, err := os.Stat(hs.Cfg.CertFile); os.IsNotExist(err) {
		return fmt.Errorf(`cannot find SSL cert_file at %q`, hs.Cfg.CertFile)
	}

	if _, err := os.Stat(hs.Cfg.KeyFile); os.IsNotExist(err) {
		return fmt.Errorf(`cannot find SSL key_file at %q`, hs.Cfg.KeyFile)
	}

	tlsCfg := &tls.Config{
		MinVersion:               tls.VersionTLS12,
		PreferServerCipherSuites: true,
		CipherSuites: []uint16{
			tls.TLS_CHACHA20_POLY1305_SHA256,
			tls.TLS_AES_128_GCM_SHA256,
			tls.TLS_AES_256_GCM_SHA384,
			tls.TLS_ECDHE_ECDSA_WITH_AES_128_GCM_SHA256,
			tls.TLS_ECDHE_RSA_WITH_AES_128_GCM_SHA256,
			tls.TLS_ECDHE_ECDSA_WITH_AES_256_GCM_SHA384,
			tls.TLS_ECDHE_RSA_WITH_AES_256_GCM_SHA384,
			tls.TLS_ECDHE_ECDSA_WITH_CHACHA20_POLY1305,
			tls.TLS_ECDHE_RSA_WITH_CHACHA20_POLY1305,
		},
		NextProtos: []string{"h2", "http/1.1"},
	}

	hs.httpSrv.TLSConfig = tlsCfg

	return nil
}

func (hs *HTTPServer) applyRoutes() {
	// start with middlewares & static routes
	hs.addMiddlewaresAndStaticRoutes()
	// then add view routes & api routes
	hs.RouteRegister.Register(hs.macaron)
	// then custom app proxy routes
	hs.initAppPluginRoutes(hs.macaron)
	// lastly not found route
	hs.macaron.NotFound(middleware.ReqSignedIn, hs.NotFoundHandler)
}

func (hs *HTTPServer) addMiddlewaresAndStaticRoutes() {
	m := hs.macaron

	m.Use(middleware.RequestTracing())

	m.Use(middleware.Logger(hs.Cfg))

	if hs.Cfg.EnableGzip {
		m.Use(middleware.Gziper())
	}

	m.Use(middleware.Recovery(hs.Cfg))

	hs.mapStatic(m, hs.Cfg.StaticRootPath, "build", "public/build")
	hs.mapStatic(m, hs.Cfg.StaticRootPath, "", "public")
	hs.mapStatic(m, hs.Cfg.StaticRootPath, "robots.txt", "robots.txt")

	if hs.Cfg.ImageUploadProvider == "local" {
		hs.mapStatic(m, hs.Cfg.ImagesDir, "", "/public/img/attachments")
	}

	m.Use(middleware.AddDefaultResponseHeaders(hs.Cfg))

	if hs.Cfg.ServeFromSubPath && hs.Cfg.AppSubURL != "" {
		m.SetURLPrefix(hs.Cfg.AppSubURL)
	}

	m.Use(macaron.Renderer(macaron.RenderOptions{
		Directory:  filepath.Join(hs.Cfg.StaticRootPath, "views"),
		IndentJSON: macaron.Env != macaron.PROD,
		Delims:     macaron.Delims{Left: "[[", Right: "]]"},
	}))

	// These endpoints are used for monitoring the Grafana instance
	// and should not be redirected or rejected.
	m.Use(hs.healthzHandler)
	m.Use(hs.apiHealthHandler)
	m.Use(hs.metricsEndpoint)

	m.Use(hs.ContextHandler.Middleware)
	m.Use(middleware.OrgRedirect(hs.Cfg))

	// needs to be after context handler
	if hs.Cfg.EnforceDomain {
		m.Use(middleware.ValidateHostHeader(hs.Cfg))
	}

	m.Use(middleware.HandleNoCacheHeader)
	m.Use(middleware.AddCSPHeader(hs.Cfg, hs.log))

	for _, mw := range hs.middlewares {
		m.Use(mw)
	}
}

func (hs *HTTPServer) metricsEndpoint(ctx *macaron.Context) {
	if !hs.Cfg.MetricsEndpointEnabled {
		return
	}

	if ctx.Req.Method != http.MethodGet || ctx.Req.URL.Path != "/metrics" {
		return
	}

	if hs.metricsEndpointBasicAuthEnabled() && !BasicAuthenticatedRequest(ctx.Req, hs.Cfg.MetricsEndpointBasicAuthUsername, hs.Cfg.MetricsEndpointBasicAuthPassword) {
		ctx.Resp.WriteHeader(http.StatusUnauthorized)
		return
	}

	promhttp.
		HandlerFor(prometheus.DefaultGatherer, promhttp.HandlerOpts{EnableOpenMetrics: true}).
		ServeHTTP(ctx.Resp, ctx.Req.Request)
}

// healthzHandler always return 200 - Ok if Grafana's web server is running
func (hs *HTTPServer) healthzHandler(ctx *macaron.Context) {
	notHeadOrGet := ctx.Req.Method != http.MethodGet && ctx.Req.Method != http.MethodHead
	if notHeadOrGet || ctx.Req.URL.Path != "/healthz" {
		return
	}

	ctx.WriteHeader(200)
	_, err := ctx.Resp.Write([]byte("Ok"))
	if err != nil {
		hs.log.Error("could not write to response", "err", err)
	}
}

// apiHealthHandler will return ok if Grafana's web server is running and it
// can access the database. If the database cannot be accessed it will return
// http status code 503.
func (hs *HTTPServer) apiHealthHandler(ctx *macaron.Context) {
	notHeadOrGet := ctx.Req.Method != http.MethodGet && ctx.Req.Method != http.MethodHead
	if notHeadOrGet || ctx.Req.URL.Path != "/api/health" {
		return
	}

	data := simplejson.New()
	data.Set("database", "ok")
	if !hs.Cfg.AnonymousHideVersion {
		data.Set("version", hs.Cfg.BuildVersion)
		data.Set("commit", hs.Cfg.BuildCommit)
	}

	if !hs.databaseHealthy() {
		data.Set("database", "failing")
		ctx.Resp.Header().Set("Content-Type", "application/json; charset=UTF-8")
		ctx.Resp.WriteHeader(503)
	} else {
		ctx.Resp.Header().Set("Content-Type", "application/json; charset=UTF-8")
		ctx.Resp.WriteHeader(200)
	}

	dataBytes, err := data.EncodePretty()
	if err != nil {
		hs.log.Error("Failed to encode data", "err", err)
		return
	}

	if _, err := ctx.Resp.Write(dataBytes); err != nil {
		hs.log.Error("Failed to write to response", "err", err)
	}
}

func (hs *HTTPServer) mapStatic(m *macaron.Macaron, rootDir string, dir string, prefix string) {
	headers := func(c *macaron.Context) {
		c.Resp.Header().Set("Cache-Control", "public, max-age=3600")
	}

	if prefix == "public/build" {
		headers = func(c *macaron.Context) {
			c.Resp.Header().Set("Cache-Control", "public, max-age=31536000")
		}
	}

	if hs.Cfg.Env == setting.Dev {
		headers = func(c *macaron.Context) {
			c.Resp.Header().Set("Cache-Control", "max-age=0, must-revalidate, no-cache")
		}
	}

	m.Use(httpstatic.Static(
		path.Join(rootDir, dir),
		httpstatic.StaticOptions{
			SkipLogging: true,
			Prefix:      prefix,
			AddHeaders:  headers,
		},
	))
}

func (hs *HTTPServer) metricsEndpointBasicAuthEnabled() bool {
	return hs.Cfg.MetricsEndpointBasicAuthUsername != "" && hs.Cfg.MetricsEndpointBasicAuthPassword != ""
}<|MERGE_RESOLUTION|>--- conflicted
+++ resolved
@@ -83,7 +83,6 @@
 	AccessControl          accesscontrol.AccessControl `inject:""`
 	BackendPluginManager   backendplugin.Manager
 	DataProxy              *datasourceproxy.DatasourceProxyService `inject:""`
-<<<<<<< HEAD
 	PluginRequestValidator models.PluginRequestValidator
 	PluginManager          plugins.Manager
 	SearchService          *search.SearchService          `inject:""`
@@ -92,30 +91,13 @@
 	LivePushGateway        *pushhttp.Gateway              `inject:""`
 	ContextHandler         *contexthandler.ContextHandler `inject:""`
 	SQLStore               *sqlstore.SQLStore
-	LibraryPanelService    *librarypanels.LibraryPanelService     `inject:""`
-	LibraryElementService  *libraryelements.LibraryElementService `inject:""`
 	DataService            *tsdb.Service
 	PluginDashboardService *plugindashboards.Service `inject:""`
 	AlertEngine            *alerting.AlertEngine
 	LoadSchemaService      *schemaloader.SchemaLoaderService `inject:""`
 	Alertmanager           *notifier.Alertmanager            `inject:""`
-=======
-	PluginRequestValidator models.PluginRequestValidator           `inject:""`
-	PluginManager          plugins.Manager                         `inject:""`
-	SearchService          *search.SearchService                   `inject:""`
-	ShortURLService        *shorturls.ShortURLService              `inject:""`
-	Live                   *live.GrafanaLive                       `inject:""`
-	LivePushGateway        *pushhttp.Gateway                       `inject:""`
-	ContextHandler         *contexthandler.ContextHandler          `inject:""`
-	SQLStore               *sqlstore.SQLStore                      `inject:""`
-	DataService            *tsdb.Service                           `inject:""`
-	PluginDashboardService *plugindashboards.Service               `inject:""`
-	AlertEngine            *alerting.AlertEngine                   `inject:""`
-	LoadSchemaService      *schemaloader.SchemaLoaderService       `inject:""`
-	Alertmanager           *notifier.Alertmanager                  `inject:""`
-	LibraryPanelService    librarypanels.Service                   `inject:""`
-	LibraryElementService  libraryelements.Service                 `inject:""`
->>>>>>> 67900105
+	LibraryPanelService    librarypanels.Service             `inject:""`
+	LibraryElementService  libraryelements.Service           `inject:""`
 	Listener               net.Listener
 }
 
