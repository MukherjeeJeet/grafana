--- conflicted
+++ resolved
@@ -28,16 +28,22 @@
 	legendKeyFormat = regexp.MustCompile(`\{\{\s*(.+?)\s*\}\}`)
 )
 
-func ProvideService(cfg *setting.Cfg, httpClientProvider httpclient.Provider, pluginManager plugins.Manager, backendPluginManager backendplugin.Manager) *Service {
-	im := datasource.NewInstanceManager(NewInstanceSettings(httpClientProvider))
+func ProvideService(cfg *setting.Cfg, pluginManager plugins.Manager, backendPluginManager backendplugin.Manager) *Service {
+	im := datasource.NewInstanceManager(NewInstanceSettings())
+	executors := map[string]azDatasourceExecutor{
+		azureMonitor:       &AzureMonitorDatasource{},
+		appInsights:        &ApplicationInsightsDatasource{},
+		azureLogAnalytics:  &AzureLogAnalyticsDatasource{},
+		insightsAnalytics:  &InsightsAnalyticsDatasource{},
+		azureResourceGraph: &AzureResourceGraphDatasource{},
+	}
 	factory := coreplugin.New(backend.ServeOpts{
-		QueryDataHandler: newExecutor(im, pluginManager, httpClientProvider, cfg),
+		QueryDataHandler: newExecutor(im, cfg, executors),
 	})
 
 	s := &Service{
-		Cfg:                cfg,
-		PluginManager:      pluginManager,
-		HTTPClientProvider: httpClientProvider,
+		Cfg:           cfg,
+		PluginManager: pluginManager,
 	}
 
 	if err := backendPluginManager.Register(dsName, factory); err != nil {
@@ -48,15 +54,8 @@
 }
 
 type Service struct {
-<<<<<<< HEAD
-	PluginManager      plugins.Manager
-	HTTPClientProvider httpclient.Provider
-	Cfg                *setting.Cfg
-=======
-	PluginManager        plugins.Manager       `inject:""`
-	Cfg                  *setting.Cfg          `inject:""`
-	BackendPluginManager backendplugin.Manager `inject:""`
->>>>>>> 056e1721
+	PluginManager plugins.Manager
+	Cfg           *setting.Cfg
 }
 
 type azureMonitorSettings struct {
@@ -154,26 +153,4 @@
 		})
 	}
 	return mux
-<<<<<<< HEAD
-=======
-}
-
-func (s *Service) Init() error {
-	im := datasource.NewInstanceManager(NewInstanceSettings())
-	executors := map[string]azDatasourceExecutor{
-		azureMonitor:       &AzureMonitorDatasource{},
-		appInsights:        &ApplicationInsightsDatasource{},
-		azureLogAnalytics:  &AzureLogAnalyticsDatasource{},
-		insightsAnalytics:  &InsightsAnalyticsDatasource{},
-		azureResourceGraph: &AzureResourceGraphDatasource{},
-	}
-	factory := coreplugin.New(backend.ServeOpts{
-		QueryDataHandler: newExecutor(im, s.Cfg, executors),
-	})
-
-	if err := s.BackendPluginManager.Register(dsName, factory); err != nil {
-		azlog.Error("Failed to register plugin", "error", err)
-	}
-	return nil
->>>>>>> 056e1721
 }