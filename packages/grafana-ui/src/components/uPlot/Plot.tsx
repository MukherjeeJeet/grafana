import React, { useCallback, useEffect, useLayoutEffect, useMemo, useRef, useState } from 'react';
<<<<<<< HEAD
import uPlot from 'uplot';
import { buildPlotContext, PlotContext } from './context';
import { pluginLog, preparePlotData } from './utils';
=======
import { usePrevious } from 'react-use';
import uPlot, { Options, AlignedData, AlignedDataWithGapTest } from 'uplot';
import { buildPlotContext, PlotContext } from './context';
import { pluginLog, shouldInitialisePlot } from './utils';
>>>>>>> 917b5c5f
import { usePlotConfig } from './hooks';
import { PlotProps } from './types';
import usePrevious from 'react-use/lib/usePrevious';
import isEqual from 'lodash/isEqual';

// uPlot abstraction responsible for plot initialisation, setup and refresh
// Receives a data frame that is x-axis aligned, as of https://github.com/leeoniya/uPlot/tree/master/docs#data-format
// Exposes contexts for plugins registration and uPlot instance access
export const UPlotChart: React.FC<PlotProps> = props => {
  const canvasRef = useRef<HTMLDivElement>(null);
  const [plotInstance, setPlotInstance] = useState<uPlot>();
<<<<<<< HEAD
  const plotData = preparePlotData(props.data);
  const previousData = usePrevious(plotData);
=======
  const plotData = useRef<AlignedDataWithGapTest>();
>>>>>>> 917b5c5f

  // uPlot config API
  const { currentConfig, registerPlugin } = usePlotConfig(props.width, props.height, props.timeZone, props.config);

  const initializePlot = useCallback(() => {
    if (!currentConfig || !plotData) {
      return;
    }
    if (!canvasRef.current) {
      throw new Error('Missing Canvas component as a child of the plot.');
    }
    const instance = initPlot(plotData, currentConfig, canvasRef.current);

    if (props.onPlotInit) {
      props.onPlotInit();
    }

    setPlotInstance(instance);
  }, [setPlotInstance, currentConfig, props.onPlotInit]);

  const getPlotInstance = useCallback(() => {
    if (!plotInstance) {
      throw new Error("Plot hasn't initialised yet");
    }

    return plotInstance;
  }, [plotInstance]);

  useLayoutEffect(() => {
    if (!isEqual(plotData, previousData)) {
      updateData(plotInstance, plotData);
      if (props.onDataUpdate) {
        props.onDataUpdate(plotData);
      }
    }
<<<<<<< HEAD
  }, [plotData, plotInstance, props.onDataUpdate]);

  useLayoutEffect(() => {
    initializePlot();
  }, [currentConfig]);
=======
    pluginLog('uPlot core', false, 'updating plot data(throttled log!)', plotData.current);

    // If config hasn't changed just update uPlot's data
    plotInstance.setData(plotData.current);

    if (props.onDataUpdate) {
      props.onDataUpdate(plotData.current.data!);
    }
  }, [plotInstance, props.onDataUpdate]);
>>>>>>> 917b5c5f

  useEffect(() => {
    const currentInstance = plotInstance;
    return () => {
      currentInstance?.destroy();
    };
  }, [plotInstance]);

<<<<<<< HEAD
=======
  useLayoutEffect(() => {
    plotData.current = {
      data: props.data.frame.fields.map(f => f.values.toArray()) as AlignedData,
      isGap: props.data.isGap,
    };
  }, [props.data]);

  // Decides if plot should update data or re-initialise
  useLayoutEffect(() => {
    // Make sure everything is ready before proceeding
    if (!currentConfig || !plotData.current) {
      return;
    }

    // Do nothing if there is data vs series config mismatch. This may happen when the data was updated and made this
    // effect fire before the config update triggered the effect.
    if (currentConfig.series.length !== plotData.current.data!.length) {
      return;
    }

    if (shouldInitialisePlot(prevConfig, currentConfig)) {
      if (!canvasRef.current) {
        throw new Error('Missing Canvas component as a child of the plot.');
      }
      const instance = initPlot(plotData.current.data!, currentConfig, canvasRef.current);

      if (props.onPlotInit) {
        props.onPlotInit();
      }

      setPlotInstance(instance);
    } else {
      updateData();
    }
  }, [currentConfig, updateData, setPlotInstance, props.onPlotInit]);

>>>>>>> 917b5c5f
  // When size props changed update plot size synchronously
  useLayoutEffect(() => {
    if (plotInstance) {
      plotInstance.setSize({
        width: props.width,
        height: props.height,
      });
    }
  }, [plotInstance, props.width, props.height]);

  // Memoize plot context
  const plotCtx = useMemo(() => {
    return buildPlotContext(Boolean(plotInstance), canvasRef, props.data, registerPlugin, getPlotInstance);
  }, [plotInstance, canvasRef, props.data, registerPlugin, getPlotInstance]);

  return (
    <PlotContext.Provider value={plotCtx}>
      <div ref={plotCtx.canvasRef} />
      {props.children}
    </PlotContext.Provider>
  );
};

// Main function initialising uPlot. If final config is not settled it will do nothing
function initPlot(data: AlignedData, config: Options, ref: HTMLDivElement) {
  pluginLog('uPlot core', false, 'initialized with', data, config);
  return new uPlot(config, data, ref);
}

// Callback executed when there was no change in plot config
function updateData(plotInstance?: uPlot, data?: uPlot.AlignedData) {
  if (!plotInstance || !data) {
    return;
  }
  pluginLog('uPlot core', false, 'updating plot data(throttled log!)', data);
  // If config hasn't changed just update uPlot's data
  plotInstance.setData(data);
}<|MERGE_RESOLUTION|>--- conflicted
+++ resolved
@@ -1,18 +1,10 @@
 import React, { useCallback, useEffect, useLayoutEffect, useMemo, useRef, useState } from 'react';
-<<<<<<< HEAD
-import uPlot from 'uplot';
+import uPlot, { AlignedData, AlignedDataWithGapTest } from 'uplot';
 import { buildPlotContext, PlotContext } from './context';
-import { pluginLog, preparePlotData } from './utils';
-=======
-import { usePrevious } from 'react-use';
-import uPlot, { Options, AlignedData, AlignedDataWithGapTest } from 'uplot';
-import { buildPlotContext, PlotContext } from './context';
-import { pluginLog, shouldInitialisePlot } from './utils';
->>>>>>> 917b5c5f
+import { pluginLog } from './utils';
 import { usePlotConfig } from './hooks';
 import { PlotProps } from './types';
-import usePrevious from 'react-use/lib/usePrevious';
-import isEqual from 'lodash/isEqual';
+import { usePrevious } from 'react-use';
 
 // uPlot abstraction responsible for plot initialisation, setup and refresh
 // Receives a data frame that is x-axis aligned, as of https://github.com/leeoniya/uPlot/tree/master/docs#data-format
@@ -20,12 +12,8 @@
 export const UPlotChart: React.FC<PlotProps> = props => {
   const canvasRef = useRef<HTMLDivElement>(null);
   const [plotInstance, setPlotInstance] = useState<uPlot>();
-<<<<<<< HEAD
-  const plotData = preparePlotData(props.data);
-  const previousData = usePrevious(plotData);
-=======
   const plotData = useRef<AlignedDataWithGapTest>();
->>>>>>> 917b5c5f
+  const previousConfig = usePrevious(props.config);
 
   // uPlot config API
   const { currentConfig, registerPlugin } = usePlotConfig(props.width, props.height, props.timeZone, props.config);
@@ -37,14 +25,23 @@
     if (!canvasRef.current) {
       throw new Error('Missing Canvas component as a child of the plot.');
     }
-    const instance = initPlot(plotData, currentConfig, canvasRef.current);
 
-    if (props.onPlotInit) {
-      props.onPlotInit();
-    }
+    pluginLog('UPlotChart: init uPlot', false, 'initialized with', plotData.current, currentConfig);
+    const instance = new uPlot(currentConfig, plotData.current, canvasRef.current);
 
     setPlotInstance(instance);
-  }, [setPlotInstance, currentConfig, props.onPlotInit]);
+  }, [setPlotInstance, currentConfig]);
+
+  useLayoutEffect(() => {
+    plotData.current = {
+      data: props.data.frame.fields.map(f => f.values.toArray()) as AlignedData,
+      isGap: props.data.isGap,
+    };
+
+    if (plotInstance && previousConfig === props.config) {
+      updateData(plotInstance, plotData.current.data);
+    }
+  }, [props.data]);
 
   const getPlotInstance = useCallback(() => {
     if (!plotInstance) {
@@ -55,29 +52,8 @@
   }, [plotInstance]);
 
   useLayoutEffect(() => {
-    if (!isEqual(plotData, previousData)) {
-      updateData(plotInstance, plotData);
-      if (props.onDataUpdate) {
-        props.onDataUpdate(plotData);
-      }
-    }
-<<<<<<< HEAD
-  }, [plotData, plotInstance, props.onDataUpdate]);
-
-  useLayoutEffect(() => {
     initializePlot();
   }, [currentConfig]);
-=======
-    pluginLog('uPlot core', false, 'updating plot data(throttled log!)', plotData.current);
-
-    // If config hasn't changed just update uPlot's data
-    plotInstance.setData(plotData.current);
-
-    if (props.onDataUpdate) {
-      props.onDataUpdate(plotData.current.data!);
-    }
-  }, [plotInstance, props.onDataUpdate]);
->>>>>>> 917b5c5f
 
   useEffect(() => {
     const currentInstance = plotInstance;
@@ -86,45 +62,6 @@
     };
   }, [plotInstance]);
 
-<<<<<<< HEAD
-=======
-  useLayoutEffect(() => {
-    plotData.current = {
-      data: props.data.frame.fields.map(f => f.values.toArray()) as AlignedData,
-      isGap: props.data.isGap,
-    };
-  }, [props.data]);
-
-  // Decides if plot should update data or re-initialise
-  useLayoutEffect(() => {
-    // Make sure everything is ready before proceeding
-    if (!currentConfig || !plotData.current) {
-      return;
-    }
-
-    // Do nothing if there is data vs series config mismatch. This may happen when the data was updated and made this
-    // effect fire before the config update triggered the effect.
-    if (currentConfig.series.length !== plotData.current.data!.length) {
-      return;
-    }
-
-    if (shouldInitialisePlot(prevConfig, currentConfig)) {
-      if (!canvasRef.current) {
-        throw new Error('Missing Canvas component as a child of the plot.');
-      }
-      const instance = initPlot(plotData.current.data!, currentConfig, canvasRef.current);
-
-      if (props.onPlotInit) {
-        props.onPlotInit();
-      }
-
-      setPlotInstance(instance);
-    } else {
-      updateData();
-    }
-  }, [currentConfig, updateData, setPlotInstance, props.onPlotInit]);
-
->>>>>>> 917b5c5f
   // When size props changed update plot size synchronously
   useLayoutEffect(() => {
     if (plotInstance) {
@@ -148,14 +85,8 @@
   );
 };
 
-// Main function initialising uPlot. If final config is not settled it will do nothing
-function initPlot(data: AlignedData, config: Options, ref: HTMLDivElement) {
-  pluginLog('uPlot core', false, 'initialized with', data, config);
-  return new uPlot(config, data, ref);
-}
-
 // Callback executed when there was no change in plot config
-function updateData(plotInstance?: uPlot, data?: uPlot.AlignedData) {
+function updateData(plotInstance?: uPlot, data?: AlignedData | null) {
   if (!plotInstance || !data) {
     return;
   }
