<<<<<<< HEAD
---
title: the grafana project
description: grafana project
type: docs
---
=======
+++
title = "Project"
type = "docs"
identifier = "project"
weight = 6
+++
>>>>>>> 1d9b3871

# Welcome to the grafana project<|MERGE_RESOLUTION|>--- conflicted
+++ resolved
@@ -1,16 +1,8 @@
-<<<<<<< HEAD
----
-title: the grafana project
-description: grafana project
-type: docs
----
-=======
-+++
+++
 title = "Project"
 type = "docs"
 identifier = "project"
 weight = 6
 +++
->>>>>>> 1d9b3871
 
 # Welcome to the grafana project